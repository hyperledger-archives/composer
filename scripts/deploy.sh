--- conflicted
+++ resolved
@@ -13,11 +13,7 @@
 fi
 
 # Check that this is the main repository.
-<<<<<<< HEAD
-if [ "${TRAVIS_REPO_SLUG}" != "Blockchain-WW-Labs/Concerto-Common" ]; then
-=======
 if [[ "${TRAVIS_REPO_SLUG}" != Blockchain-WW-Labs* ]]; then
->>>>>>> 797be95e
     echo "Skipping deploy; wrong repository slug."
     exit 0
 fi
