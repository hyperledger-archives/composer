--- conflicted
+++ resolved
@@ -3,12 +3,6 @@
   "packages": [
     "packages/*"
   ],
-<<<<<<< HEAD
-
-  "version": "0.7.6",
-
-=======
   "version": "0.8.1",
->>>>>>> 14c4fb38
   "hoist": true
 }