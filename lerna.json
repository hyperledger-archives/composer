{
  "lerna": "2.0.0-rc.4",
  "packages": [
    "packages/*"
  ],
<<<<<<< HEAD
  "version": "0.7.6",
=======
  "version": "0.8.0",
>>>>>>> 98e76c5a
  "hoist": true
}<|MERGE_RESOLUTION|>--- conflicted
+++ resolved
@@ -3,10 +3,8 @@
   "packages": [
     "packages/*"
   ],
-<<<<<<< HEAD
+
   "version": "0.7.6",
-=======
-  "version": "0.8.0",
->>>>>>> 98e76c5a
+
   "hoist": true
 }