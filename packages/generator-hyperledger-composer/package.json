--- conflicted
+++ resolved
@@ -1,10 +1,6 @@
 {
   "name": "generator-hyperledger-composer",
-<<<<<<< HEAD
-  "version": "0.10.2",
-=======
   "version": "0.11.1",
->>>>>>> 99d53dcb
   "description": "Generates projects from Hyperledger Composer business network definitions",
   "engines": {
     "node": ">=6",
@@ -19,13 +15,8 @@
     "liveNetworkTest": "mocha -t 0 test/angular-network.js"
   },
   "dependencies": {
-<<<<<<< HEAD
-    "composer-client": "0.10.2",
-    "composer-common": "0.10.2",
-=======
     "composer-client": "0.11.1",
     "composer-common": "0.11.1",
->>>>>>> 99d53dcb
     "shelljs": "^0.7.7",
     "underscore.string": "^3.3.4",
     "yeoman-generator": "^0.24.1"
@@ -38,13 +29,8 @@
   "license": "Apache-2.0",
   "devDependencies": {
     "@angular/cli": "^1.0.0-rc.0",
-<<<<<<< HEAD
-    "composer-admin": "0.10.2",
-    "composer-connector-embedded": "0.10.2",
-=======
     "composer-admin": "0.11.1",
     "composer-connector-embedded": "0.11.1",
->>>>>>> 99d53dcb
     "mocha": "^3.4.2",
     "typings": "^2.1.0",
     "yeoman-assert": "^3.0.0",
