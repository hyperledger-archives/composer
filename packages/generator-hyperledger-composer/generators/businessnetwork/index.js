--- conflicted
+++ resolved
@@ -3,10 +3,6 @@
 const Util = require('./../util');
 
 let yeoman = require('yeoman-generator');
-<<<<<<< HEAD
-=======
-
->>>>>>> 725f3821
 
 module.exports = yeoman.Base.extend({
     constructor: function() {
@@ -19,11 +15,6 @@
 
         let questions = [
             {
-<<<<<<< HEAD
-                type: 'input',
-                name: 'appname',
-                message: 'Business network name:',
-=======
                 type: 'input',
                 name: 'appname',
                 message: 'Business network name:',
@@ -34,79 +25,11 @@
                 type: 'input',
                 name: 'appdescription',
                 message: 'Description:',
->>>>>>> 725f3821
                 store: true,
                 validate: Util.validateDescription
             },
             {
                 type: 'input',
-<<<<<<< HEAD
-                name: 'appdescription',
-                message: 'Description:',
-                store: true,
-                validate: function(input) {
-                    if(input !== null && input !== undefined && input !== '') {
-                        return true;
-                    } else {
-                        return 'Description cannot be null or empty.';
-                    }
-                }
-            },
-            {
-                type: 'input',
-                name: 'appauthor',
-                message: 'Author name: ',
-                store: true,
-                validate: function(input) {
-                    if(input !== null && input !== undefined && input !== '') {
-                        return true;
-                    } else {
-                        return 'Author name cannot be null or empty.';
-                    }
-                }
-            },
-            {
-                type: 'input',
-                name: 'appemail',
-                message: 'Author email:',
-                store: true,
-                validate: function(input) {
-                    if(input !== null && input !== undefined && input !== '') {
-                        return true;
-                    }
-                    else {
-                        return 'Author email cannot be null or empty.';
-                    }
-                }
-            },
-            {
-                type: 'input',
-                name: 'applicense',
-                message: 'License:',
-                default: 'Apache-2.0',
-                store: true,
-                validate: function(input) {
-                    if(input !== null && input !== undefined && input !== '') {
-                        return true;
-                    } else {
-                        return 'Licence cannot be null or empty.';
-                    }
-                }
-            },
-            {
-                type: 'input',
-                name: 'namespace',
-                message: 'Namespace:',
-                default: 'org.acme.biznet',
-                store: true,
-                validate: function(input) {
-                    if(input !== null && input !== undefined && input.match(/^(?:[a-z]\d*(?:\.[a-z])?)+$/)) {
-                        return true;
-                    } else {
-                        return 'Name must mactch: ^(?:[a-z]\d*(?:\.[a-z])?)+$';
-                    }
-                }
-=======
                 name: 'appauthor',
                 message: 'Author name: ',
                 store: true,
@@ -134,7 +57,6 @@
                 default: 'org.acme.biznet',
                 store: true,
                 validate: Util.validateNamespace
->>>>>>> 725f3821
             }
         ];
 
