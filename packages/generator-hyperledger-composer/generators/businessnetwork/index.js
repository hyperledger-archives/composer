'use strict';

const Util = require('./../util');

let yeoman = require('yeoman-generator');
<<<<<<< HEAD

=======
>>>>>>> 02fe1e7ba5580e6ec3e040d03ca7c2627adb24de

module.exports = yeoman.Base.extend({
    constructor: function() {
        yeoman.Base.apply(this, arguments);
        this.options = this.env.options;
    },

    prompting: function() {
        console.log('Welcome to the business network generator');

        let questions = [
            {
<<<<<<< HEAD
                type: 'input',
                name: 'appname',
                message: 'Business network name:',
                store: true,
                validate: Util.validateBusinessNetworkName
            },
            {
                type: 'input',
                name: 'appdescription',
                message: 'Description:',
=======
                type: 'input',
                name: 'appname',
                message: 'Business network name:',
>>>>>>> 02fe1e7ba5580e6ec3e040d03ca7c2627adb24de
                store: true,
                validate: Util.validateDescription
            },
            {
                type: 'input',
<<<<<<< HEAD
                name: 'appauthor',
                message: 'Author name: ',
                store: true,
                validate: Util.validateAuthorName
            },
            {
                type: 'input',
                name: 'appemail',
                message: 'Author email:',
                store: true,
                validate: Util.validateAuthorEmail
            },
            {
                type: 'input',
                name: 'applicense',
                message: 'License:',
                default: 'Apache-2.0',
                store: true,
                validate: Util.validateLicense
            },
            {
                type: 'input',
                name: 'namespace',
                message: 'Namespace:',
                default: 'org.acme.biznet',
                store: true,
                validate: Util.validateNamespace
=======
                name: 'appdescription',
                message: 'Description:',
                store: true,
                validate: function(input) {
                    if(input !== null && input !== undefined && input !== '') {
                        return true;
                    } else {
                        return 'Description cannot be null or empty.';
                    }
                }
            },
            {
                type: 'input',
                name: 'appauthor',
                message: 'Author name: ',
                store: true,
                validate: function(input) {
                    if(input !== null && input !== undefined && input !== '') {
                        return true;
                    } else {
                        return 'Author name cannot be null or empty.';
                    }
                }
            },
            {
                type: 'input',
                name: 'appemail',
                message: 'Author email:',
                store: true,
                validate: function(input) {
                    if(input !== null && input !== undefined && input !== '') {
                        return true;
                    }
                    else {
                        return 'Author email cannot be null or empty.';
                    }
                }
            },
            {
                type: 'input',
                name: 'applicense',
                message: 'License:',
                default: 'Apache-2.0',
                store: true,
                validate: function(input) {
                    if(input !== null && input !== undefined && input !== '') {
                        return true;
                    } else {
                        return 'Licence cannot be null or empty.';
                    }
                }
            },
            {
                type: 'input',
                name: 'namespace',
                message: 'Namespace:',
                default: 'org.acme.biznet',
                store: true,
                validate: function(input) {
                    if(input !== null && input !== undefined && input.match(/^(?:[a-z]\d*(?:\.[a-z])?)+$/)) {
                        return true;
                    } else {
                        return 'Name must mactch: ^(?:[a-z]\d*(?:\.[a-z])?)+$';
                    }
                }
>>>>>>> 02fe1e7ba5580e6ec3e040d03ca7c2627adb24de
            }
        ];

        return this.prompt(questions)
            .then((answers) => {
                this.appname = answers.appname;
                this.appemail = answers.appemail;
                this.namespace = answers.namespace;
                this.appdescription = answers.appdescription;
                this.appauthor = answers.appauthor;
                this.applicense = answers.applicense;
            });
    },

    configuring: function() {
        this.destinationRoot(this.appname);
    },

    writing: function() {
        let model = this._generateTemplateModel();
        this.fs.copyTpl(this.templatePath('**!(models|lib|test)*'), this.destinationPath(), model);
        this.fs.copyTpl(this.templatePath('models/namespace.cto'), this.destinationPath('models/'+this.namespace+'.cto'), model);
        this.fs.move(this.destinationPath('_dot_eslintrc.yml'), this.destinationPath('.eslintrc.yml'), model);
        if (!this.ismodel) {
            this.fs.copyTpl(this.templatePath('./test'), this.destinationPath('./test'), model);
            this.fs.copyTpl(this.templatePath('./lib'), this.destinationPath('./lib'), model);
        }
    },

    _generateTemplateModel: function() {
        return {
            appname: this.appname,
            appemail: this.appemail,
            namespace: this.namespace,
            appdescription: this.appdescription,
            appauthor: this.appauthor,
            applicense: this.applicense
        };
    }
});<|MERGE_RESOLUTION|>--- conflicted
+++ resolved
@@ -3,10 +3,7 @@
 const Util = require('./../util');
 
 let yeoman = require('yeoman-generator');
-<<<<<<< HEAD
 
-=======
->>>>>>> 02fe1e7ba5580e6ec3e040d03ca7c2627adb24de
 
 module.exports = yeoman.Base.extend({
     constructor: function() {
@@ -19,7 +16,6 @@
 
         let questions = [
             {
-<<<<<<< HEAD
                 type: 'input',
                 name: 'appname',
                 message: 'Business network name:',
@@ -30,17 +26,11 @@
                 type: 'input',
                 name: 'appdescription',
                 message: 'Description:',
-=======
-                type: 'input',
-                name: 'appname',
-                message: 'Business network name:',
->>>>>>> 02fe1e7ba5580e6ec3e040d03ca7c2627adb24de
                 store: true,
                 validate: Util.validateDescription
             },
             {
                 type: 'input',
-<<<<<<< HEAD
                 name: 'appauthor',
                 message: 'Author name: ',
                 store: true,
@@ -68,73 +58,6 @@
                 default: 'org.acme.biznet',
                 store: true,
                 validate: Util.validateNamespace
-=======
-                name: 'appdescription',
-                message: 'Description:',
-                store: true,
-                validate: function(input) {
-                    if(input !== null && input !== undefined && input !== '') {
-                        return true;
-                    } else {
-                        return 'Description cannot be null or empty.';
-                    }
-                }
-            },
-            {
-                type: 'input',
-                name: 'appauthor',
-                message: 'Author name: ',
-                store: true,
-                validate: function(input) {
-                    if(input !== null && input !== undefined && input !== '') {
-                        return true;
-                    } else {
-                        return 'Author name cannot be null or empty.';
-                    }
-                }
-            },
-            {
-                type: 'input',
-                name: 'appemail',
-                message: 'Author email:',
-                store: true,
-                validate: function(input) {
-                    if(input !== null && input !== undefined && input !== '') {
-                        return true;
-                    }
-                    else {
-                        return 'Author email cannot be null or empty.';
-                    }
-                }
-            },
-            {
-                type: 'input',
-                name: 'applicense',
-                message: 'License:',
-                default: 'Apache-2.0',
-                store: true,
-                validate: function(input) {
-                    if(input !== null && input !== undefined && input !== '') {
-                        return true;
-                    } else {
-                        return 'Licence cannot be null or empty.';
-                    }
-                }
-            },
-            {
-                type: 'input',
-                name: 'namespace',
-                message: 'Namespace:',
-                default: 'org.acme.biznet',
-                store: true,
-                validate: function(input) {
-                    if(input !== null && input !== undefined && input.match(/^(?:[a-z]\d*(?:\.[a-z])?)+$/)) {
-                        return true;
-                    } else {
-                        return 'Name must mactch: ^(?:[a-z]\d*(?:\.[a-z])?)+$';
-                    }
-                }
->>>>>>> 02fe1e7ba5580e6ec3e040d03ca7c2627adb24de
             }
         ];
 
