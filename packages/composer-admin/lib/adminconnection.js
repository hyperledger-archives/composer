--- conflicted
+++ resolved
@@ -91,14 +91,10 @@
                 }
             })
             .then(() => {
-<<<<<<< HEAD
                 return this.cardStore.put(name, card);
             })
             .then(() => {
                 // if we have a certificate and optionally a privateKey we should ask the connection manager to import
-=======
-                // if we have a certificate and privateKey we should ask the connection manager to import
->>>>>>> b40990a8
                 let certificate = card.getCredentials().certificate;
                 let privateKey = card.getCredentials().privateKey;
                 if (certificate){
