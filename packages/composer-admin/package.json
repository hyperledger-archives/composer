--- conflicted
+++ resolved
@@ -1,10 +1,7 @@
 {
   "name": "composer-admin",
-<<<<<<< HEAD
   "version": "0.7.6",
-=======
-  "version": "0.8.0",
->>>>>>> 98e76c5a
+
   "description": "Hyperledger Composer Admin, code that manages business networks deployed to Hyperledger Fabric",
   "engines": {
     "node": ">=6",
@@ -46,15 +43,9 @@
     "sinon-as-promised": "^4.0.2"
   },
   "dependencies": {
-<<<<<<< HEAD
     "composer-common": "^0.7.6",
     "composer-connector-hlf": "^0.7.6",
     "composer-connector-hlfv1": "^0.7.6"
-=======
-    "composer-common": "^0.8.0",
-    "composer-connector-hlf": "^0.8.0",
-    "composer-connector-hlfv1": "^0.8.0"
->>>>>>> 98e76c5a
   },
   "license-check-config": {
     "src": [
