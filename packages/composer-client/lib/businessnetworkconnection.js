/*
 * Licensed under the Apache License, Version 2.0 (the "License");
 * you may not use this file except in compliance with the License.
 * You may obtain a copy of the License at
 *
 * http://www.apache.org/licenses/LICENSE-2.0
 *
 * Unless required by applicable law or agreed to in writing, software
 * distributed under the License is distributed on an "AS IS" BASIS,
 * WITHOUT WARRANTIES OR CONDITIONS OF ANY KIND, either express or implied.
 * See the License for the specific language governing permissions and
 * limitations under the License.
 */

'use strict';

const AssetRegistry = require('./assetregistry');
const BusinessNetworkDefinition = require('composer-common').BusinessNetworkDefinition;
const ComboConnectionProfileStore = require('composer-common').ComboConnectionProfileStore;
const ConnectionProfileManager = require('composer-common').ConnectionProfileManager;
const EnvConnectionProfileStore = require('composer-common').EnvConnectionProfileStore;
const EventEmitter = require('events');
const fs = require('fs');
const FSConnectionProfileStore = require('composer-common').FSConnectionProfileStore;
const Logger = require('composer-common').Logger;
const ParticipantRegistry = require('./participantregistry');
const Resource = require('composer-common').Resource;
const TransactionDeclaration = require('composer-common').TransactionDeclaration;
const TransactionRegistry = require('./transactionregistry');
const Util = require('composer-common').Util;
const uuid = require('uuid');

const LOG = Logger.getLog('BusinessNetworkConnection');

/**
 * Use this class to connect to and then interact with a deployed BusinessNetworkDefinition.
 * Use the AdminConnection class in the composer-admin module to deploy BusinessNetworksDefinitions.
 * @extends EventEmitter
 * @see See [EventEmitter]{@link module:composer-client.EventEmitter}
 * @class
 * @memberof module:composer-client
 */
class BusinessNetworkConnection extends EventEmitter {

    /**
     * Create an instance of the BusinessNetworkConnection class.
     * must be called to connect to a deployed BusinessNetworkDefinition.
     * @param {Object} [options] - an optional set of options to configure the instance.
     * @param {Object} [options.fs] - specify an fs implementation to use.
     * @param {boolean} [options.developmentMode] - specify whether or not the instance
     * is in development mode. Use only for testing purposes!
     */
    constructor(options) {
        super();
        options = options || {};
        this.developmentMode = options.developmentMode || false;
        this.connection = null;

        const fsConnectionProfileStore = new FSConnectionProfileStore(options.fs || fs);
        if (process.env.COMPOSER_CONFIG) {
            const envConnectionProfileStore = new EnvConnectionProfileStore();
            this.connectionProfileStore = new ComboConnectionProfileStore(
                fsConnectionProfileStore,
                envConnectionProfileStore
            );
        } else {
            this.connectionProfileStore = fsConnectionProfileStore;
        }
        this.connectionProfileManager = new ConnectionProfileManager(this.connectionProfileStore);

        this.connection = null;
        this.securityContext = null;
        this.businessNetwork = null;
    }

    /**
     * Returns the currently connected BusinessNetworkDefinition
     * @example
     * // Get the Business Network Definition
     * var businessNetwork = new BusinessNetworkConnection();
     * return businessNetwork.connect('testprofile', 'businessNetworkIdentifier', 'WebAppAdmin', 'DJY27pEnl16d')
     * .then(function(businessNetworkDefinition){
     *     return businessNetworkDefinition.getBusinessNetwork();
     * })
     * .then(function(BusinessNetworkDefinition){
     *     // Retrieved Business Network Definition
     * });
     * @returns {BusinessNetworkDefinition} the business network
     */
    getBusinessNetwork() {
        return this.businessNetwork;
    }

    /**
     * Get a list of all existing asset registries.
     * @example
     * // Get all asset registries
     * var businessNetwork = new BusinessNetworkConnection();
     * return businessNetwork.connect('testprofile', 'businessNetworkIdentifier', 'WebAppAdmin', 'DJY27pEnl16d')
     * .then(function(businessNetworkDefinition){
     *     return businessNetworkDefinition.getAllAssetRegistries();
     * })
     * .then(function(assetRegistries){
     *     // Retrieved Asset Registries
     * });
     * @param {SecurityContext} securityContext - The user's security context
     * @return {Promise} - A promise that will be resolved with a list of existing
     * asset registries
     */
    getAllAssetRegistries() {
        Util.securityCheck(this.securityContext);
        return AssetRegistry.getAllAssetRegistries(this.securityContext, this.getBusinessNetwork().getModelManager(), this.getBusinessNetwork().getFactory(), this.getBusinessNetwork().getSerializer());
    }

    /**
     * Get an existing asset registry.
     * @example
     * // Get a asset registry
     * var businessNetwork = new BusinessNetworkConnection();
     * return businessNetwork.connect('testprofile', 'businessNetworkIdentifier', 'WebAppAdmin', 'DJY27pEnl16d')
     * .then(function(businessNetworkDefinition){
     *     return businessNetworkDefinition.getAssetRegistry('businessNetworkIdentifier.registryId');
     * })
     * .then(function(assetRegistry){
     *     // Retrieved Asset Registry
     * });
     * @param {string} id - The unique identifier of the asset registry
     * @return {Promise} - A promise that will be resolved with the existing asset
     * registry, or rejected if the asset registry does not exist.
     */
    getAssetRegistry(id) {
        Util.securityCheck(this.securityContext);
        return AssetRegistry.getAssetRegistry(this.securityContext, id, this.getBusinessNetwork().getModelManager(), this.getBusinessNetwork().getFactory(), this.getBusinessNetwork().getSerializer());
    }

    /**
     * Determine whether a asset registry exists.
     * @example
     * // Determine whether an asset registry exists
     * var businessNetwork = new BusinessNetworkConnection();
     * return businessNetwork.connect('testprofile', 'businessNetworkIdentifier', 'WebAppAdmin', 'DJY27pEnl16d')
     * .then(function(businessNetworkDefinition){
     *     return businessNetworkDefinition.existsAssetRegistry('businessNetworkIdentifier.registryId');
     * })
     * .then(function(exists){
     *     // if (exists === true) {
     *     // logic here...
     *     //}
     * });
     * @param {string} id - The unique identifier of the asset registry
     * @return {Promise} - A promise that will be resolved with a boolean indicating whether the asset
     * registry exists.
     */
    existsAssetRegistry(id) {
        Util.securityCheck(this.securityContext);
        return AssetRegistry.existsAssetRegistry(this.securityContext, id, this.getBusinessNetwork().getModelManager(), this.getBusinessNetwork().getFactory(), this.getBusinessNetwork().getSerializer());
    }

    /**
     * Add a new asset registry.
     * @example
     * // Add a new asset registry
     * var businessNetwork = new BusinessNetworkConnection();
     * return businessNetwork.connect('testprofile', 'businessNetworkIdentifier', 'WebAppAdmin', 'DJY27pEnl16d')
     * .then(function(businessNetworkDefinition){
     *     return businessNetworkDefinition.addAssetRegistry('registryId','registryName');
     * });
     * @param {string} id - The unique identifier of the asset registry
     * @param {string} name - The name of the asset registry
     * @return {Promise} - A promise that will be resolved with the new asset
     * registry after it has been added.
     */
    addAssetRegistry(id, name) {
        Util.securityCheck(this.securityContext);
        return AssetRegistry.addAssetRegistry(this.securityContext, id, name, this.getBusinessNetwork().getModelManager(), this.getBusinessNetwork().getFactory(), this.getBusinessNetwork().getSerializer());
    }

    /**
     * Get a list of all existing participant registries.
     * @example
     * // Get all participant registries
     * var businessNetwork = new BusinessNetworkConnection();
     * return businessNetwork.connect('testprofile', 'businessNetworkIdentifier', 'WebAppAdmin', 'DJY27pEnl16d')
     * .then(function(businessNetworkDefinition){
     *     return businessNetworkDefinition.getAllParticipantRegistries();
     * })
     * .then(function(participantRegistries){
     *     // Retrieved Participant Registries
     * });
     * @param {SecurityContext} securityContext - The user's security context
     * @return {Promise} - A promise that will be resolved with a list of existing
     * participant registries
     */
    getAllParticipantRegistries() {
        Util.securityCheck(this.securityContext);
        return ParticipantRegistry.getAllParticipantRegistries(this.securityContext, this.getBusinessNetwork().getModelManager(), this.getBusinessNetwork().getFactory(), this.getBusinessNetwork().getSerializer());
    }

    /**
     * Get an existing participant registry.
     * @example
     * // Get a participant registry
     * var businessNetwork = new BusinessNetworkConnection();
     * return businessNetwork.connect('testprofile', 'businessNetworkIdentifier', 'WebAppAdmin', 'DJY27pEnl16d')
     * .then(function(businessNetworkDefinition){
     *     return businessNetworkDefinition.getParticipantRegistry('businessNetworkIdentifier.registryId');
     * })
     * .then(function(participantRegistry){
     *     // Retrieved Participant Registry
     * });
     * @param {string} id - The unique identifier of the participant registry
     * @return {Promise} - A promise that will be resolved with the existing participant
     * registry, or rejected if the participant registry does not exist.
     */
    getParticipantRegistry(id) {
        Util.securityCheck(this.securityContext);
        return ParticipantRegistry.getParticipantRegistry(this.securityContext, id, this.getBusinessNetwork().getModelManager(), this.getBusinessNetwork().getFactory(), this.getBusinessNetwork().getSerializer());
    }

    /**
     * Add a new participant registry.
     * @example
     * // Add a new participant registry
     * var businessNetwork = new BusinessNetworkConnection();
     * return businessNetwork.connect('testprofile', 'businessNetworkIdentifier', 'WebAppAdmin', 'DJY27pEnl16d')
     * .then(function(businessNetworkDefinition){
     *     return businessNetworkDefinition.addParticipantRegistry('registryId','registryName');
     * });
     * @param {string} id - The unique identifier of the participant registry
     * @param {string} name - The name of the participant registry
     * @return {Promise} - A promise that will be resolved with the new participant
     * registry after it has been added.
     */
    addParticipantRegistry(id, name) {
        Util.securityCheck(this.securityContext);
        return ParticipantRegistry.addParticipantRegistry(this.securityContext, id, name, this.getBusinessNetwork().getModelManager(), this.getBusinessNetwork().getFactory(), this.getBusinessNetwork().getSerializer());
    }

    /**
     * Get the transaction registry.
     * @example
     * // Get the transaction registry
     * var businessNetwork = new BusinessNetworkConnection();
     * return businessNetwork.connect('testprofile', 'businessNetworkIdentifier', 'WebAppAdmin', 'DJY27pEnl16d')
     * .then(function(businessNetworkDefinition){
     *     return businessNetworkDefinition.getTransactionRegistry();
     * })
     * .then(function(transactionRegistry){
     *     // Retrieved Transaction Registry
     * });
     * @return {Promise} - A promise that will be resolved to the {@link TransactionRegistry}
     */
    getTransactionRegistry() {
        Util.securityCheck(this.securityContext);
        return TransactionRegistry
            .getAllTransactionRegistries(this.securityContext, this.getBusinessNetwork().getModelManager(), this.getBusinessNetwork().getFactory(), this.getBusinessNetwork().getSerializer())
            .then((transactionRegistries) => {
                if (transactionRegistries.length >= 1) {
                    return transactionRegistries[0];
                } else {
                    throw new Error('Failed to find the default transaction registry');
                }
            });
    }

    /**
     * Connects to a business network using a connection profile, and authenticates to the Hyperledger Fabric.
     * @example
     * // Connect and log in to HLF
     * var businessNetwork = new BusinessNetworkConnection();
     * return businessNetwork.connect('testprofile', 'businessNetworkIdentifier', 'WebAppAdmin', 'DJY27pEnl16d')
     * .then(function(businessNetworkDefinition){
     *     // Connected
     * });
     * @param {string} connectionProfile - The name of the connection profile
     * @param {string} businessNetwork - The identifier of the business network
     * @param {string} enrollmentID the enrollment ID of the user
     * @param {string} enrollmentSecret the enrollment secret of the user
     * @param {Object} [additionalConnectOptions] Additional configuration options supplied
     * at runtime that override options set in the connection profile.
     * which will override those in the specified connection profile.
     * @return {Promise} A promise to a BusinessNetworkDefinition that indicates the connection is complete
     */
    connect(connectionProfile, businessNetwork, enrollmentID, enrollmentSecret, additionalConnectOptions) {
        const method = 'connect';
        LOG.entry(method, connectionProfile, businessNetwork, enrollmentID, enrollmentSecret, additionalConnectOptions);
        return this.connectionProfileManager.connect(connectionProfile, businessNetwork, additionalConnectOptions)
            .then((connection) => {
<<<<<<< HEAD
                connection.on('events', (events) => {
                    events.forEach((event) => {
                        let serializedEvent = this.getBusinessNetwork().getSerializer().fromJSON(event);
=======
                LOG.debug('@14gracel', 'on events connection');
                connection.on('events', (events) => {
                    events.forEach((event) => {
                        let serializedEvent = this.getBusinessNetwork().getSerializer().fromJSON(event);
                        LOG.debug('@14gracel', 'emit event connection');
>>>>>>> 91b8403c
                        this.emit('event', serializedEvent);
                    });
                });
                this.connection = connection;
                return connection.login(enrollmentID, enrollmentSecret);
            })
            .then((securityContext) => {
                this.securityContext = securityContext;
                return this.connection.ping(this.securityContext);
            })
            .then(() => {
                return Util.queryChainCode(this.securityContext, 'getBusinessNetwork', []);
            })
            .then((buffer) => {
                let businessNetworkJSON = JSON.parse(buffer.toString());
                let businessNetworkArchive = Buffer.from(businessNetworkJSON.data, 'base64');
                return BusinessNetworkDefinition.fromArchive(businessNetworkArchive);
            })
            .then((businessNetwork) => {
                this.businessNetwork = businessNetwork;
                LOG.exit(method);
                return this.businessNetwork;
            });
    }

    /**
     * Disconnects from the Hyperledger Fabric.
     * @example
     * // Disconnects from HLF
     * var businessNetwork = new BusinessNetworkConnection();
     * return businessNetwork.connect('testprofile', 'businessNetworkIdentifier', 'WebAppAdmin', 'DJY27pEnl16d')
     * .then(function(businessNetworkDefinition){
     *     return businessNetworkDefinition.disconnect();
     * })
     * .then(function(){
     *     // Disconnected.
     * });
     * @return {Promise} A promise that will be resolved when the connection is
     * terminated.
     */
    disconnect() {
        const method = 'disconnect';
        LOG.entry(method);
        if (!this.connection) {
            return Promise.resolve();
        }
        return this.connection.disconnect()
            .then(() => {
                this.connection.removeListener('events', () => {
                    LOG.debug('@14gracel', 'remove events connection');
                });
            })
            .then(() => {
                this.connection = null;
                this.securityContext = null;
                this.businessNetwork = null;
                LOG.exit(method);
            });
    }

    /**
     * Submit a transaction for processing by the currently connected business network.
     * @example
     * // Submits a transaction
     * var businessNetwork = new BusinessNetworkConnection();
     * return businessNetwork.connect('testprofile', 'businessNetworkIdentifier', 'WebAppAdmin', 'DJY27pEnl16d')
     * .then(function(businessNetworkDefinition){
     *     var factory = businessNetworkDefinition.getBusinessNetwork().getFactory();
     *     var transaction = factory.newTransaction('network.transactions', 'TransactionType');
     *     return businessNetworkDefinition.submitTransaction(transaction);
     * })
     * .then(function(){
     *     // Submitted a transaction.
     * });
     * @param {Resource} transaction - The transaction to submit. Use {@link
     * Factory#newTransaction newTransaction} to create this object.
     * @return {Promise} A promise that will be fulfilled when the transaction has
     * been processed.
     */
    submitTransaction(transaction) {
        const self = this;
        Util.securityCheck(this.securityContext);
        if (!transaction) {
            throw new Error('transaction not specified');
        }
        let classDeclaration = transaction.getClassDeclaration();
        if (!(classDeclaration instanceof TransactionDeclaration)) {
            throw new Error(classDeclaration.getFullyQualifiedName() + ' is not a transaction');
        }
        let id = transaction.getIdentifier();
        if (id === null || id === undefined) {
            id = uuid.v4();
            transaction.setIdentifier(id);
        }
        let timestamp = transaction.timestamp;
        if (timestamp === null || timestamp === undefined) {
            timestamp = transaction.timestamp = new Date();
        }
        let data = self.getBusinessNetwork().getSerializer().toJSON(transaction);
        return self.getTransactionRegistry(self.securityContext)
            .then((transactionRegistry) => {
                return Util.invokeChainCode(self.securityContext, 'submitTransaction', [transactionRegistry.id, JSON.stringify(data)]);
            });
    }

    /**
     * Test the connection to the runtime and verify that the version of the
     * runtime is compatible with this level of the client node.js module.
     * @example
     * // Test the connection to the runtime
     * var businessNetwork = new BusinessNetworkConnection();
     * return businessNetwork.connect('testprofile', 'businessNetworkIdentifier', 'WebAppAdmin', 'DJY27pEnl16d')
     * .then(function(businessNetworkDefinition){
     *     return businessNetwork.ping();
     * })
     * .then(function(){
     *     // Connection tested.
     * });
     * @return {Promise} A promise that will be fufilled when the connection has
     * been tested. The promise will be rejected if the version is incompatible.
     */
    ping() {
        Util.securityCheck(this.securityContext);
        return this.connection.ping(this.securityContext);
    }

    /**
     * Issue an identity with the specified user ID and map it to the specified
     * participant.
     * @param {Resource|string} participant The participant, or the fully qualified
     * identifier of the participant. The participant must already exist.
     * @param {string} userID The user ID for the identity.
     * @param {object} [options] Options for the new identity.
     * @param {boolean} [options.issuer] Whether or not the new identity should have
     * permissions to create additional new identities. False by default.
     * @return {Promise} A promise that will be fulfilled when the identity has
     * been added to the specified participant. The promise will be rejected if
     * the participant does not exist, or if the identity is already mapped to
     * another participant.
     */
    issueIdentity(participant, userID, options) {
        const method = 'issueIdentity';
        LOG.entry(method, participant, userID);
        if (!participant) {
            throw new Error('participant not specified');
        } else if (!userID) {
            throw new Error('userID not specified');
        }
        let participantFQI;
        if (participant instanceof Resource) {
            participantFQI = participant.getFullyQualifiedIdentifier();
        } else {
            participantFQI = participant;
        }
        Util.securityCheck(this.securityContext);
        return this.connection.createIdentity(this.securityContext, userID, options)
            .then((identity) => {
                return Util.invokeChainCode(this.securityContext, 'addParticipantIdentity', [participantFQI, userID])
                    .then(() => {
                        LOG.exit(method, identity);
                        return identity;
                    });
            });
    }

    /**
     * Revoke the specified identity by removing any existing mapping to a participant.
     * @param {string} identity The identity, for example the enrollment ID.
     * @return {Promise} A promise that will be fulfilled when the identity has
     * been removed from the specified participant. The promise will be rejected if
     * the participant does not exist, or if the identity is not mapped to the
     * participant.
     */
    revokeIdentity(identity) {
        const method = 'revokeIdentity';
        LOG.entry(method, identity);
        if (!identity) {
            throw new Error('identity not specified');
        }
        Util.securityCheck(this.securityContext);
        // It is not currently possible to revoke the certificate, so we just call
        // the runtime to remove the mapping.
        return Util.invokeChainCode(this.securityContext, 'removeIdentity', [identity])
          .then(() => {
              LOG.exit(method);
          });
    }

}

module.exports = BusinessNetworkConnection;<|MERGE_RESOLUTION|>--- conflicted
+++ resolved
@@ -286,17 +286,11 @@
         LOG.entry(method, connectionProfile, businessNetwork, enrollmentID, enrollmentSecret, additionalConnectOptions);
         return this.connectionProfileManager.connect(connectionProfile, businessNetwork, additionalConnectOptions)
             .then((connection) => {
-<<<<<<< HEAD
-                connection.on('events', (events) => {
-                    events.forEach((event) => {
-                        let serializedEvent = this.getBusinessNetwork().getSerializer().fromJSON(event);
-=======
                 LOG.debug('@14gracel', 'on events connection');
                 connection.on('events', (events) => {
                     events.forEach((event) => {
                         let serializedEvent = this.getBusinessNetwork().getSerializer().fromJSON(event);
                         LOG.debug('@14gracel', 'emit event connection');
->>>>>>> 91b8403c
                         this.emit('event', serializedEvent);
                     });
                 });
