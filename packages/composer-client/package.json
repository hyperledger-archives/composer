--- conflicted
+++ resolved
@@ -42,15 +42,9 @@
     "logError": true
   },
   "dependencies": {
-<<<<<<< HEAD
-    "composer-common": "^0.10.1",
-    "composer-connector-hlf": "^0.10.1",
-    "composer-connector-hlfv1": "^0.10.1",
-=======
     "composer-common": "0.10.1",
     "composer-connector-hlf": "0.10.1",
     "composer-connector-hlfv1": "0.10.1",
->>>>>>> fd4e3ebe
     "uuid": "^3.0.1"
   },
   "devDependencies": {
