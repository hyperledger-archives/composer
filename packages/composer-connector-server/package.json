{
  "name": "composer-connector-server",
<<<<<<< HEAD
  "version": "0.7.6",
=======
  "version": "0.8.0",
>>>>>>> 98e76c5a
  "description": "The remote connector server for Hyperledger Composer",
  "engines": {
    "node": ">=6",
    "npm": ">=3"
  },
  "bin": {
    "composer-connector-server": "cli.js"
  },
  "main": "index.js",
  "scripts": {
    "pretest": "npm run licchk",
    "licchk": "license-check",
    "postlicchk": "npm run doc",
    "doc": "jsdoc --pedantic --recurse -c jsdoc.conf",
    "postdoc": "npm run lint",
    "lint": "eslint .",
    "test": "nyc mocha --recursive -t 5000"
  },
  "repository": {
    "type": "git",
    "url": "https://github.com/hyperledger/composer.git"
  },
  "keywords": [
    "blockchain",
    "hyperledger",
    "solutions"
  ],
  "author": "Hyperledger Composer",
  "license": "Apache-2.0",
  "license-check-config": {
    "src": [
      "**/*.js",
      "!./cli.js",
      "!./coverage/**/*",
      "!./node_modules/**/*",
      "!./out/**/*"
    ],
    "path": "header.txt",
    "blocking": true,
    "logInfo": false,
    "logError": true
  },
  "dependencies": {
<<<<<<< HEAD
    "composer-common": "^0.7.6",
    "composer-connector-embedded": "^0.7.6",
    "composer-connector-hlf": "^0.7.6",
    "composer-connector-hlfv1": "^0.7.6",
=======
    "composer-common": "^0.8.0",
    "composer-connector-embedded": "^0.8.0",
    "composer-connector-hlf": "^0.8.0",
    "composer-connector-hlfv1": "^0.8.0",
>>>>>>> 98e76c5a
    "serializerr": "^1.0.3",
    "socket.io": "^1.7.3",
    "uuid": "^3.0.1",
    "yargs": "^8.0.1"
  },
  "devDependencies": {
    "chai": "^3.5.0",
    "eslint": "^3.17.1",
    "jsdoc": "^3.4.3",
    "license-check": "^1.1.5",
    "mocha": "^3.2.0",
    "nyc": "^10.1.2",
    "proxyquire": "^1.7.11",
    "sinon": "^1.17.7"
  },
  "nyc": {
    "exclude": [
      "coverage/**",
      "out/**",
      "scripts/**",
      "systest/**",
      "test/**"
    ],
    "reporter": [
      "text-summary",
      "html"
    ],
    "all": true,
    "check-coverage": true,
    "statements": 100,
    "branches": 100,
    "functions": 100,
    "lines": 100
  }
}<|MERGE_RESOLUTION|>--- conflicted
+++ resolved
@@ -1,10 +1,7 @@
 {
   "name": "composer-connector-server",
-<<<<<<< HEAD
+
   "version": "0.7.6",
-=======
-  "version": "0.8.0",
->>>>>>> 98e76c5a
   "description": "The remote connector server for Hyperledger Composer",
   "engines": {
     "node": ">=6",
@@ -48,17 +45,11 @@
     "logError": true
   },
   "dependencies": {
-<<<<<<< HEAD
     "composer-common": "^0.7.6",
     "composer-connector-embedded": "^0.7.6",
     "composer-connector-hlf": "^0.7.6",
     "composer-connector-hlfv1": "^0.7.6",
-=======
-    "composer-common": "^0.8.0",
-    "composer-connector-embedded": "^0.8.0",
-    "composer-connector-hlf": "^0.8.0",
-    "composer-connector-hlfv1": "^0.8.0",
->>>>>>> 98e76c5a
+
     "serializerr": "^1.0.3",
     "socket.io": "^1.7.3",
     "uuid": "^3.0.1",
