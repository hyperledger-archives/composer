/*
 * Licensed under the Apache License, Version 2.0 (the "License");
 * you may not use this file except in compliance with the License.
 * You may obtain a copy of the License at
 *
 * http://www.apache.org/licenses/LICENSE-2.0
 *
 * Unless required by applicable law or agreed to in writing, software
 * distributed under the License is distributed on an "AS IS" BASIS,
 * WITHOUT WARRANTIES OR CONDITIONS OF ANY KIND, either express or implied.
 * See the License for the specific language governing permissions and
 * limitations under the License.
 */

'use strict';
const Connection = require('composer-common').Connection;
const fs = require('fs-extra');
const HLFSecurityContext = require('./hlfsecuritycontext');
const HLFUtil = require('./hlfutil');
const Logger = require('composer-common').Logger;
const path = require('path');
const semver = require('semver');
const temp = require('temp').track();
const thenifyAll = require('thenify-all');
const User = require('fabric-client/lib/User.js');
const utils = require('fabric-client/lib/utils.js');

const LOG = Logger.getLog('HLFConnection');

const connectorPackageJSON = require('../package.json');
const runtimeModulePath = path.dirname(require.resolve('composer-runtime-hlfv1'));
const runtimePackageJSON = require('composer-runtime-hlfv1/package.json');

// The chaincode path is the portion of the GOPATH after 'src'.
const chaincodePath = 'composer';


/**
 * Class representing a connection to a business network running on Hyperledger
 * Fabric, using the hfc module.
 * @protected
 */
class HLFConnection extends Connection {

    /**
     * Create a new user.
     * @param {string} enrollmentID The enrollment ID.
     * @param {Client} client The client.
     * @return {User} A new user.
     */
    static createUser(enrollmentID, client) {
        return new User(enrollmentID, client);
    }

    /**
     * generate a valid Ccid
     *
     * @static
     * @param {string} input the name used to define the CCid
     * @returns {string} a valid ccid
     *
     * @memberOf HLFConnection
     */
    static generateCcid(input) {
        //return input.replace(/\./g, '-').replace(/[|&;$%@"<>()+,]/g, ''); New Required for alpha2
        return input;
    }

    /**
     * Constructor.
     * @param {ConnectionManager} connectionManager The owning connection manager.
     * @param {string} connectionProfile The name of the connection profile associated with this connection
     * @param {string} businessNetworkIdentifier The identifier of the business network for this connection,
     * or null if this connection if an admin connection
     * @param {object} connectOptions The connection options in use by this connection.
     * @param {Client} client A configured and connected {@link Client} object.
     * @param {Chain} chain A configured and connected {@link Chain} object.
     * @param {array} eventHubs A configured and connected {@link EventHub} object.
     * @param {FabricCAClientImpl} caClient A configured and connected {@link FabricCAClientImpl} object.
     */
    constructor(connectionManager, connectionProfile, businessNetworkIdentifier, connectOptions, client, chain, eventHubs, caClient) {
        super(connectionManager, connectionProfile, businessNetworkIdentifier);
        const method = 'constructor';
        LOG.entry(method, connectionManager, connectionProfile, businessNetworkIdentifier, connectOptions, client, chain, eventHubs, caClient);
        // Validate all the arguments.
        if (!connectOptions) {
            throw new Error('connectOptions not specified');
        } else if (!client) {
            throw new Error('client not specified');
        } else if (!chain) {
            throw new Error('chain not specified');
        } else if (!eventHubs || !Array.isArray(eventHubs)) {
            throw new Error('eventHubs not specified or not an array');
        } else if (!caClient) {
            throw new Error('caClient not specified');
        }

        // Save all the arguments away for later.
        this.connectOptions = connectOptions;
        this.client = client;
        this.chain = chain;
        this.businessNetworkIdentifier = businessNetworkIdentifier;

        this.eventHubs = eventHubs;

        if (businessNetworkIdentifier) {
<<<<<<< HEAD
            LOG.entry('registerChaincodeEvent', businessNetworkIdentifier, 'composer');
            eventHubs[0].registerChaincodeEvent(businessNetworkIdentifier, 'composer', (event) => {
=======
            LOG.entry('@14gracel', 'registerChaincodeEvent', businessNetworkIdentifier, 'composer');
            eventHubs[0].registerChaincodeEvent(businessNetworkIdentifier, 'composer', (event) => {

                LOG.entry('@14gracel', 'emit events connection');
>>>>>>> 91b8403c
                this.emit('events', event.payload.toString('utf8'));
            });
        }

        this.caClient = caClient;

        // We create promisified versions of these APIs.
        this.fs = thenifyAll(fs);
        this.temp = thenifyAll(temp);

        LOG.exit(method);
    }

    /**
     * Get the connection options for this connection.
     * @return {object} The connection options for this connection.
     */
    getConnectionOptions() {
        return this.connectOptions;
    }

    /**
     * Terminate the connection to the business network.
     * @return {Promise} A promise that is resolved once the connection has been
     * terminated, or rejected with an error.
     */
    disconnect() {
        const method = 'disconnect';
        LOG.entry(method);

        // Disconnect from the business network.
        return Promise.resolve()
            .then(() => {
                this.eventHubs.forEach((eventHub) => {
                    if (eventHub.isconnected()) {
                        eventHub.disconnect();
                    }
                    LOG.debug('@14gracel', 'Unregister from the chaincode events');
                    this.eventHubs[0].unregisterChaincodeEvent(this.businessNetworkIdentifier);
                });
                LOG.exit(method);
            })
            .catch((error) => {
                LOG.error(method, error);
                throw error;
            });
    }

    /**
     * Enroll a user against the configured Fabric CA instance.
     * @param {string} enrollmentID The enrollment ID of the participant.
     * @param {string} enrollmentSecret The enrollment secret of the participant.
     * @return {Promise} A promise that is resolved with a {@link User}
     * object representing the enrolled participant, or rejected with an error.
     */
    enroll(enrollmentID, enrollmentSecret) {
        const method = 'registerAndEnroll';
        LOG.entry(method, enrollmentID);

        // Validate all the arguments.
        if (!enrollmentID) {
            throw new Error('enrollmentID not specified');
        } else if (!enrollmentSecret) {
            throw new Error('enrollmentSecret not specified');
        }

        // Submit the enrollment request to Fabric CA.
        LOG.debug(method, 'Submitting enrollment request');
        let options = { enrollmentID: enrollmentID, enrollmentSecret: enrollmentSecret };
        let user;
        return this.caClient.enroll(options)
            .then((enrollment) => {

                // Store the certificate data in a new user object.
                LOG.debug(method, 'Successfully enrolled, creating user object');
                user = HLFConnection.createUser(enrollmentID, this.client);
                return user.setEnrollment(enrollment.key, enrollment.certificate, this.connectOptions.mspID);
            })
            .then(() => {

                // Set the user object that the client will use.
                LOG.debug(method, 'Persisting user context into key value store');
                return this.client.setUserContext(user);

            })
            .then(() => {
                return this.chain.initialize();
            })
            .then(() => {
                LOG.exit(method, user);
                return user;
            })
            .catch((error) => {
                LOG.error(method, error);
                throw error;
            });
    }

    /**
     * Login as a participant on the business network.
     * @param {string} enrollmentID The enrollment ID of the participant.
     * @param {string} enrollmentSecret The enrollment secret of the participant.
     * @return {Promise} A promise that is resolved with a {@link SecurityContext}
     * object representing the logged in participant, or rejected with a login error.
     */
    login(enrollmentID, enrollmentSecret) {
        const method = 'login';
        LOG.entry(method, enrollmentID);

        // Validate all the arguments.
        if (!enrollmentID) {
            throw new Error('enrollmentID not specified');
        } else if (!enrollmentSecret) {
            throw new Error('enrollmentSecret not specified');
        }

        // Get the user context (certificate) from the state store.
        return this.client.getUserContext(enrollmentID)
            .then((user) => {

                // If the user exists and is enrolled, we use the data from the state store.
                // Otherwise we need to enroll against the CA to download the certificate.
                if (user && user.isEnrolled()) {
                    LOG.debug(method, 'User loaded from persistence and has already enrolled');
                    return user;
                } else {
                    LOG.debug(method, 'User not enrolled, submitting enrollment request');
                    return this.enroll(enrollmentID, enrollmentSecret);
                }
            })
            .then((user) => {

                // Now we can create a security context.
                LOG.debug(method, 'Creating new security context');
                let result = new HLFSecurityContext(this);
                result.setUser(enrollmentID);
                this.user = user;
                LOG.exit(method, result);
                return result;

            })
            .catch((error) => {
                LOG.error(method, error);
                throw error;
            });
    }

    /**
     * internal method to perform chaincode install
     *
     * @param {any} securityContext the security context
     * @param {any} businessNetwork the business network
     * @private
     * @returns {Promise} a promise for install completion
     *
     * @memberOf HLFConnection
     */
    _install(securityContext, businessNetwork) {
        const method = '_install';
        LOG.entry(method, securityContext, businessNetwork);

        // Check that a valid security context has been specified.
        HLFUtil.securityCheck(securityContext);

        // Validate all the arguments.
        if (!businessNetwork) {
            throw new Error('businessNetwork not specified');
        }


        // Because hfc needs to write a Dockerfile to the chaincode directory, we
        // must copy the chaincode to a temporary directory. We need to do this
        // to handle the case where Composer is installed into the global directory
        // (npm install -g) and is therefore owned by the root user.
        let tempDirectoryPath;
        let nonce = utils.getNonce();
        return this.temp.mkdir('composer')
            .then((tempDirectoryPath_) => {

                // Copy the chaincode from source directory to temporary directory.
                tempDirectoryPath = tempDirectoryPath_;
                let sourceDirectoryPath = path.resolve(runtimeModulePath);
                let targetDirectoryPath = path.resolve(tempDirectoryPath, 'src', chaincodePath);
                return this.fs.copy(sourceDirectoryPath, targetDirectoryPath, { filter: (path) => { return !/composer-runtime-hlfv1.*node_modules/.test(path); }});

            })
            .then(() => {
                // Update the chaincode source to have the runtime version in it.
                let targetFilePath = path.resolve(tempDirectoryPath, 'src', chaincodePath, 'version.go');
                let targetFileContents = `
                package main
                // The version for this chaincode.
                const version = "${runtimePackageJSON.version}"
                `;
                return this.fs.outputFile(targetFilePath, targetFileContents);

            })
            .then(() => {
                //let txId = Hfc.buildTransactionID(nonce, this._getLoggedInUser()); New version coming
                let txId = this.chain.buildTransactionID(nonce, this._getLoggedInUser());

                // This is evil! I shouldn't need to set GOPATH in a node.js program.
                process.env.GOPATH = tempDirectoryPath;

                // Submit the install request to the peer
                const request = {
                    chaincodePath: chaincodePath,
                    chaincodeVersion: connectorPackageJSON.version,
                    chaincodeId: HLFConnection.generateCcid(businessNetwork.getName()),
                    chainId: this.connectOptions.channel,  // alpha2 will remove this line
                    txId: txId,
                    nonce: nonce//,
                    //targets: this.chain.getPeers() alpha2 will add this line
                };
                return this.chain.sendInstallProposal(request);
                //return this.client.installChaincode(request); New version coming
            })
            .catch((error) => {
                LOG.error(method, error);
                throw error;
            });
    }

    //TODO: Do we want to separate out instantiate ?

    /**
     * Deploy all business network artifacts.
     * @param {HFCSecurityContext} securityContext The participant's security context.
     * @param {boolean} [force] Force the deployment of the business network artifacts. Not used by this connector.
     * @param {BusinessNetwork} businessNetwork The BusinessNetwork to deploy
     * @return {Promise} A promise that is resolved once the business network
     * artifacts have been deployed, or rejected with an error.
     */
    deploy(securityContext, force, businessNetwork) {
        const method = 'deploy';
        LOG.entry(method, securityContext, force, businessNetwork);
        let businessNetworkArchive;
        let nonce;
        let finalTxId;
        return this._install(securityContext, businessNetwork)
            .then((results) => {
                LOG.debug(method, `Received ${results.length} results(s) from installing the chaincode`, results);

                // Validate the proposal results, ignore chaincode exists messages
                this._validateResponses(results[0], /chaincode .+ exists/);

                LOG.debug(method, 'chaincode installed, or already installed');
                // initialize the chain ready for instantiation
                return this.chain.initialize();
            })
            .then(() => {
                // serialise the business network
                return businessNetwork.toArchive();
            })
            .then((bna) => {
                businessNetworkArchive = bna;
                nonce = utils.getNonce();
                // prepare and send the instantiate proposal
                finalTxId = this.chain.buildTransactionID(nonce, this._getLoggedInUser());
                const request = {
                    chaincodePath: chaincodePath,
                    chaincodeVersion: connectorPackageJSON.version,
                    chaincodeId: HLFConnection.generateCcid(businessNetwork.getName()),
                    chainId: this.connectOptions.channel,
                    txId: finalTxId,
                    nonce: nonce,
                    fcn: 'init',
                    args: [businessNetworkArchive.toString('base64')]
                };
                return this.chain.sendInstantiateProposal(request);
            })
            .then((results) => {
                // Validate the instantiate proposal results
                LOG.debug(method, `Received ${results.length} results(s) from deploying the chaincode`, results);
                let proposalResponses = results[0];
                this._validateResponses(proposalResponses);

                // Submit the endorsed transaction to the orderers.
                const proposal = results[1];
                const header = results[2];
                return this.chain.sendTransaction({
                    proposalResponses: proposalResponses,
                    proposal: proposal,
                    header: header
                });

            })
            .then((response) => {

                // If the transaction was successful, wait for it to be committed.
                LOG.debug(method, 'Received response from orderer', response);
                if (response.status !== 'SUCCESS') {
                    throw new Error(`Failed to commit transaction '${finalTxId}' with response status '${response.status}'`);
                }
                return this._waitForEvents(finalTxId, this.connectOptions.deployWaitTime);

            })
            .then(() => {
                LOG.exit(method);
            })
            .catch((error) => {
                LOG.error(method, error);
                throw error;
            });
    }

    /**
     * Check for proposal response errors.
     * @private
     * @param {any} proposalResponses the proposal responses
     * @param {regexp} pattern regular expression for message which isn't an error
     * @throws if not valid
     */
    _validateResponses(proposalResponses, pattern) {
        if (!proposalResponses.length) {
            throw new Error('No results were returned from the request');
        }

        proposalResponses.forEach((proposalResponse) => {
            if (proposalResponse instanceof Error) {
                if (pattern && pattern.test(proposalResponse.message)) {
                    return true;
                }
                throw proposalResponse;
            } else if (proposalResponse.response.status === 200) {
                return true;
            }
            throw new Error(proposalResponse.response.payload);
        });
    }

    /**
     * Undeploy a business network definition.
     * @abstract
     * @param {SecurityContext} securityContext The participant's security context.
     * @param {string} businessNetworkIdentifier The identifier of the business network to remove
     * @return {Promise} A promise that is resolved once the business network
     * artifacts have been undeployed, or rejected with an error.
     */
    undeploy(securityContext, businessNetworkIdentifier) {
        const method = 'undeploy';
        LOG.entry(method, securityContext, businessNetworkIdentifier);

        // Check that a valid security context has been specified.
        HLFUtil.securityCheck(securityContext);

        // Validate all the arguments.
        if (!businessNetworkIdentifier) {
            throw new Error('businessNetworkIdentifier not specified');
        }
        if (businessNetworkIdentifier !== this.businessNetworkIdentifier) {
            throw new Error('businessNetworkIdentifier does not match the business network identifier for this connection');
        }

        // Send an undeploy request which will disable the chaincode.
        return this.invokeChainCode(securityContext, 'undeployBusinessNetwork', [])
            .then(() => {
                LOG.exit(method);
            })
            .catch((error) => {
                LOG.error(method, error);
                throw error;
            });
    }

    /**
     * Updates an existing deployed business network definition.
     * @abstract
     * @param {SecurityContext} securityContext The participant's security context.
     * @param {BusinessNetworkDefinition} businessNetworkDefinition The BusinessNetworkDefinition to deploy
     * @return {Promise} A promise that is resolved once the business network
     * artifacts have been updated, or rejected with an error.
     */
    update(securityContext, businessNetworkDefinition) {
        const method = 'update';
        LOG.entry(method, securityContext, businessNetworkDefinition);

        // Check that a valid security context has been specified.
        HLFUtil.securityCheck(securityContext);

        // Validate all the arguments.
        if (!businessNetworkDefinition) {
            throw new Error('businessNetworkDefinition not specified');
        }

        // Serialize the business network.
        return businessNetworkDefinition.toArchive()
            .then((businessNetworkArchive) => {

                // Send an update request to the chaincode.
                return this.invokeChainCode(securityContext, 'updateBusinessNetwork', [businessNetworkArchive.toString('base64')]);

            })
            .then(() => {
                LOG.exit(method);
            })
            .catch((error) => {
                LOG.error(method, error);
                throw error;
            });
    }

    /**
     * Test ("ping") the connection to the business network.
     * @param {HFCSecurityContext} securityContext The participant's security context.
     * @return {Promise} A promise that is resolved once the connection to the
     * business network has been tested, or rejected with an error.
     */
    ping(securityContext) {
        const method = 'ping';
        LOG.entry(method, securityContext);

        // Check that a valid security context has been specified.
        HLFUtil.securityCheck(securityContext);

        // Submit a call to the ping function in the chaincode.
        return this.queryChainCode(securityContext, 'ping', [])
            .then((buffer) => {

                // Parse the response.
                const response = JSON.parse(buffer.toString());

                // Is the runtime using a prerelease version?
                const runtimeVersion = response.version;
                const prerelease = (semver.prerelease(runtimeVersion) !== null);

                // If the runtime is using a prerelease version, then we must exactly match that version.
                // If the runtime is using a normal version, then our client version should be greater than or equal.
                const range = (prerelease ? runtimeVersion : `^${runtimeVersion}`);
                if (!semver.satisfies(connectorPackageJSON.version, range)) {
                    LOG.error('ping', 'Version mismatch', connectorPackageJSON.version, runtimeVersion, range);
                    throw new Error(`Deployed chain-code (${response.version}) is incompatible with client (${connectorPackageJSON.version})`);
                } else {
                    LOG.info('ping', 'Successful ping', connectorPackageJSON.version, runtimeVersion, range);
                }
                LOG.exit(method, response);
                return response;

            })
            .catch((error) => {
                LOG.error(method, error);
                throw error;
            });
    }

    /**
     * Invoke a "query" chaincode function with the specified name and arguments.
     * @param {SecurityContext} securityContext The participant's security context.
     * @param {string} functionName The name of the chaincode function to invoke.
     * @param {string[]} args The arguments to pass to the chaincode function.
     * @return {Promise} A promise that is resolved with the data returned by the
     * chaincode function once it has been invoked, or rejected with an error.
     */
    queryChainCode(securityContext, functionName, args) {
        const method = 'queryChainCode';
        LOG.entry(method, securityContext, functionName, args);

        // Check that a valid security context has been specified.
        HLFUtil.securityCheck(securityContext);

        // Validate all the arguments.
        if (!functionName) {
            throw new Error('functionName not specified');
        } else if (!Array.isArray(args)) {
            throw new Error('args not specified');
        }
        args.forEach((arg) => {
            if (typeof arg !== 'string') {
                throw new Error('invalid arg specified: ' + arg);
            }
        });

        let nonce = utils.getNonce();
        let txId = this.chain.buildTransactionID(nonce, this._getLoggedInUser());

        // Submit the query request.
        const request = {
            chaincodeId: HLFConnection.generateCcid(this.businessNetworkIdentifier),
            chainId: this.connectOptions.channel,
            txId: txId,
            nonce: nonce,
            fcn: functionName,
            args: args,
            attrs: ['userID']
        };
        return this.chain.queryByChaincode(request)
            .then((payloads) => {
                LOG.debug(method, `Received ${payloads.length} payloads(s) from querying the chaincode`, payloads);
                if (!payloads.length) {
                    throw new Error('No payloads were returned from the query request:' + functionName);
                }
                const payload = payloads[0];
                if (payload instanceof Error) {
                    // will be handled by the catch block
                    throw payload;
                }
                LOG.exit(payload);
                return payload;
            })
            .catch((error) => {
                LOG.error(method, error);
                throw error;
            });

    }

    /**
     * Invoke a "invoke" chaincode function with the specified name and arguments.
     * @param {SecurityContext} securityContext The participant's security context.
     * @param {string} functionName The name of the chaincode function to invoke.
     * @param {string[]} args The arguments to pass to the chaincode function.
     * @return {Promise} A promise that is resolved once the chaincode function
     * has been invoked, or rejected with an error.
     */
    invokeChainCode(securityContext, functionName, args) {
        const method = 'invokeChainCode';
        LOG.entry(method, securityContext, functionName, args);

        // Check that a valid security context has been specified.
        HLFUtil.securityCheck(securityContext);

        // Validate all the arguments.
        if (!functionName) {
            throw new Error('functionName not specified');
        } else if (!Array.isArray(args)) {
            throw new Error('args not specified');
        }
        args.forEach((arg) => {
            if (typeof arg !== 'string') {
                throw new Error('invalid arg specified: ' + arg);
            }
        });

        let nonce = utils.getNonce();
        let txId = this.chain.buildTransactionID(nonce, this._getLoggedInUser());
        // Submit the transaction to the endorsers.
        const request = {
            chaincodeId: HLFConnection.generateCcid(this.businessNetworkIdentifier),
            chainId: this.connectOptions.channel,
            txId: txId,
            nonce: nonce,
            fcn: functionName,
            args: args,
            attrs: ['userID']
        };
        return this.chain.sendTransactionProposal(request)
            .then((results) => {

                // Validate the endorsement results.
                LOG.debug(method, `Received ${results.length} results(s) from invoking the chaincode`, results);
                const proposalResponses = results[0];
                this._validateResponses(proposalResponses);

                // Submit the endorsed transaction to the orderers.
                const proposal = results[1];
                const header = results[2];

                return this.chain.sendTransaction({
                    proposalResponses: proposalResponses,
                    proposal: proposal,
                    header: header
                });
            })
            .then((response) => {
                // If the transaction was successful, wait for it to be committed.
                // TODO: Should only listen for the events if SUCCESS is returned
                LOG.debug(method, 'Received response from orderer', response);

                if (response.status !== 'SUCCESS') {
                    throw new Error(`Failed to commit transaction '${txId}' with response status '${response.status}'`);
                }
                return this._waitForEvents(txId, this.connectOptions.invokeWaitTime);
            })
            .catch((error) => {
                LOG.error(method, error);
                throw error;
            });
    }

    /**
     * Create a new identity for the specified user ID.
     * @param {SecurityContext} securityContext The participant's security context.
     * @param {string} userID The user ID.
     * @param {object} [options] Options for the new identity.
     * @param {boolean} [options.issuer] Whether or not the new identity should have
     * permissions to create additional new identities. False by default.
     * @param {string} [options.affiliation] Specify the affiliation for the new
     * identity. Defaults to 'org1'.
     * @param {object} [options.attributes] Specify other attributes for the identity
     * @return {Promise} A promise that is resolved with a generated user
     * secret once the new identity has been created, or rejected with an error.
     */
    createIdentity(securityContext, userID, options) {
        const method = 'createIdentity';
        LOG.entry(method, securityContext, userID, options);

        // Check that a valid security context has been specified.
        HLFUtil.securityCheck(securityContext);
        if (!userID) {
            throw new Error('userID not specified');
        }
        options = options || {};

        //TODO: org1 is one of the default affiliations in fabric-ca-server
        return new Promise((resolve, reject) => {
            let registerRequest = {
                enrollmentID: userID,
                affiliation: options.affiliation || 'org1',  // or eg. org1.department1
                attrs: [],
                maxEnrollments: options.maxEnrollments || 0,
                role: options.role || 'client'
            };

            if (options.issuer) {
                // Everyone we create can register clients.
                registerRequest.attrs.push({
                    name: 'hf.Registrar.Roles',
                    value: 'client'
                });
                // Everyone we create can register clients that can register clients.
                // Don't think this is needed anymore
                //registerRequest.attrs.push({
                //    name: 'hf.Registrar.DelegateRoles',
                //    value: 'client'
                //});
            }
            for (let attribute in options.attributes) {
                LOG.debug(method, 'Adding attribute to request', attribute);
                registerRequest.attrs.push({
                    name: attribute,
                    value: options.attributes[attribute]
                });
            }

            this.caClient.register(registerRequest, this._getLoggedInUser())
                .then((userSecret) => {
                    LOG.exit(method, 'Register request succeeded');
                    resolve({
                        userID: userID,
                        userSecret: userSecret
                    });
                })
                .catch((error) => {
                    LOG.error(method, 'Register request failed', error);
                    return reject(error);
                });
        });
    }

    /**
     * List all of the deployed business networks. The connection must
     * be connected for this method to succeed.
     * @param {SecurityContext} securityContext The participant's security context.
     * @return {Promise} A promise that will be resolved with an array of
     * business network identifiers, or rejected with an error.
     */
    list(securityContext) {
        const method = 'list';
        LOG.entry(method, securityContext);

        // Check that a valid security context has been specified.
        HLFUtil.securityCheck(securityContext);

        // Query all instantiated chaincodes.
        return this.chain.queryInstantiatedChaincodes()
            .then((queryResults) => {
                LOG.debug(method, 'Queried instantiated chaincodes', queryResults);
                const result = queryResults.chaincodes.filter((chaincode) => {
                    return chaincode.path === 'composer';
                }).map((chaincode) => {
                    return chaincode.name;
                });
                LOG.exit(method, result);
                return result;
            })
            .catch((error) => {
                LOG.error(method, error);
                throw error;
            });

    }

    /**
     * wait for events from the peers associated with the provided transaction id.
     * @param {string} txId the transaction id to listen for events on
     * @param {number} waitTime the time to wait in seconds for an event response
     * @returns {Promise} A promise which resolves when all the events are received or rejected
     * if an event is not received within the given timeout period
     * @memberOf HLFConnection
     */
    _waitForEvents(txId, waitTime) {
        let eventPromises = [];
        this.eventHubs.forEach((eh) => {
            let txPromise = new Promise((resolve, reject) => {
                const handle = setTimeout(() => {
                    reject(new Error(`Failed to receive commit notification for transaction '${txId}' within the timeout period`));
                }, waitTime * 1000);
                eh.registerTxEvent(txId.toString(), (tx, code) => {
                    clearTimeout(handle);
                    eh.unregisterTxEvent(txId);
                    if (code !== 'VALID') {
                        reject(new Error(`Peer has rejected transaction '${txId}'`));
                    } else {
                        resolve();
                    }
                });
            });

            eventPromises.push(txPromise);
        });
        return Promise.all(eventPromises);
    }

    /**
     * return the logged in user
     * @returns {User} the logged in user
     */
    _getLoggedInUser() {
        return this.user;
    }

}

module.exports = HLFConnection;<|MERGE_RESOLUTION|>--- conflicted
+++ resolved
@@ -104,15 +104,10 @@
         this.eventHubs = eventHubs;
 
         if (businessNetworkIdentifier) {
-<<<<<<< HEAD
-            LOG.entry('registerChaincodeEvent', businessNetworkIdentifier, 'composer');
-            eventHubs[0].registerChaincodeEvent(businessNetworkIdentifier, 'composer', (event) => {
-=======
             LOG.entry('@14gracel', 'registerChaincodeEvent', businessNetworkIdentifier, 'composer');
             eventHubs[0].registerChaincodeEvent(businessNetworkIdentifier, 'composer', (event) => {
 
                 LOG.entry('@14gracel', 'emit events connection');
->>>>>>> 91b8403c
                 this.emit('events', event.payload.toString('utf8'));
             });
         }
