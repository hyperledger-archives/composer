--- conflicted
+++ resolved
@@ -62,15 +62,9 @@
     "logError": true
   },
   "dependencies": {
-<<<<<<< HEAD
-    "composer-common": "^0.9.2",
-    "composer-runtime": "^0.9.2",
-    "composer-runtime-pouchdb": "^0.9.2",
-=======
     "composer-common": "^0.9.3",
     "composer-runtime": "^0.9.3",
     "composer-runtime-pouchdb": "^0.9.3",
->>>>>>> c23276f4
     "pouchdb-adapter-idb": "^6.2.0",
     "pouchdb-adapter-websql": "^6.2.0",
     "uuid": "^3.0.1",
