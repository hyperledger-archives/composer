--- conflicted
+++ resolved
@@ -33,15 +33,11 @@
      * @return {Dexie} The new instance of Dexie.
      */
     static createDexie(name) {
-<<<<<<< HEAD
-        return new Dexie(name);
-=======
         const method = 'createDexie';
         LOG.entry(method, name);
         let result = new Dexie(name);
         LOG.exit(method, result);
         return result;
->>>>>>> be2e2755
     }
 
     /**
@@ -50,11 +46,8 @@
      */
     constructor(uuid) {
         super();
-<<<<<<< HEAD
-=======
         const method = 'constructor';
         LOG.entry(method, uuid);
->>>>>>> be2e2755
         if (uuid) {
             this.db = WebDataService.createDexie(`Composer:${uuid}`);
         } else {
