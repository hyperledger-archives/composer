--- conflicted
+++ resolved
@@ -90,13 +90,8 @@
     }
   },
   "dependencies": {
-<<<<<<< HEAD
-    "composer-runtime": "0.19.6",
+    "composer-runtime": "0.19.7",
     "fabric-shim": "1.1.2",
-=======
-    "composer-runtime": "0.19.7",
-    "fabric-shim": "1.1.0",
->>>>>>> f64c7eb7
     "jsrsasign": "8.0.3",
     "request": "2.81.0"
   },
