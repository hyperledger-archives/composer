{
  "name": "composer-runtime-hlfv1",
  "version": "0.18.3",
  "description": "The Hyperledger Fabric v1.x Node.JS runtime container for Hyperledger Composer",
  "engines": {
    "node": ">=8",
    "npm": ">=5"
  },
  "main": "start.js",
  "bin": {
    "start-network": "./bin/start-network"
  },
  "scripts": {
    "pretest": "npm run licchk",
    "licchk": "license-check",
    "postlicchk": "npm run doc",
    "doc": "jsdoc --pedantic --recurse -c jsdoc.json",
    "postdoc": "npm run lint",
    "lint": "eslint .",
    "test": "nyc mocha test",
    "start": "node start.js",
    "mocha": "mocha test",
    "nyc": "nyc mocha test"
  },
  "repository": {
    "type": "git",
    "url": "https://github.com/hyperledger/composer.git"
  },
  "keywords": [
    "blockchain",
    "hyperledger",
    "solutions"
  ],
  "author": "Hyperledger Composer",
  "license": "Apache-2.0",
  "devDependencies": {
    "chai": "3.5.0",
    "chai-as-promised": "6.0.0",
    "chai-subset": "1.3.0",
    "chai-things": "0.2.0",
    "eslint": "3.17.1",
    "fs-extra": "1.0.0",
    "jsdoc": "3.5.5",
    "license-check": "1.1.5",
    "mocha": "3.4.2",
    "nyc": "11.1.0",
    "sinon": "2.3.8"
  },
  "license-check-config": {
    "src": [
      "**/*.js",
      "!./coverage/**/*",
      "!./node_modules/**/*",
      "!./out/**/*"
    ],
    "path": "header.txt",
    "blocking": true,
    "logInfo": false,
    "logError": true
  },
  "dependencies": {
<<<<<<< HEAD
    "composer-common": "0.18.2",
    "composer-runtime": "0.18.2",
=======
    "composer-common": "0.18.3",
    "composer-runtime": "0.18.3",
>>>>>>> 4c5c9157
    "fabric-shim": "1.1.0",
    "jsrsasign": "8.0.3",
    "request": "2.81.0"
  },
  "nyc": {
    "exclude": [
      "coverage/**",
      "out/**",
      "scripts/**",
      "systest/**",
      "test/**"
    ],
    "reporter": [
      "text-summary",
      "html"
    ],
    "all": true,
    "check-coverage": true,
    "statements": 100,
    "branches": 100,
    "functions": 100,
    "lines": 100
  }
}<|MERGE_RESOLUTION|>--- conflicted
+++ resolved
@@ -59,13 +59,8 @@
     "logError": true
   },
   "dependencies": {
-<<<<<<< HEAD
-    "composer-common": "0.18.2",
-    "composer-runtime": "0.18.2",
-=======
     "composer-common": "0.18.3",
     "composer-runtime": "0.18.3",
->>>>>>> 4c5c9157
     "fabric-shim": "1.1.0",
     "jsrsasign": "8.0.3",
     "request": "2.81.0"
