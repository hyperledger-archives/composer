--- conflicted
+++ resolved
@@ -53,52 +53,24 @@
         this.currentLogLevel = -1;
     }
 
-<<<<<<< HEAD
+
     /**
      * Initialise the logging service for the incoming request.
      * This will need to stub for the request so it saves the stub for later use.
      *
-=======
-    /**
-     * Log a message.
-     * @private
-     * @param {string} message The message to log.
-     * @param {*} logLevel The log level.
-     */
-    _outputMessage(message, logLevel) {
-        const timestamp = new Date().toISOString();
-        const logStr = LOOKUP_LOG_LEVELS[logLevel].padEnd(8);
-        if (this.stub) {
-            const shortTxId = this.stub.getTxID().substring(0, 8);
-            console.log(timestamp, `[${shortTxId}]`, `[${logStr}]`, message);
-
-        } else {
-            console.log(timestamp, `[${logStr}]`, message);
-        }
-    }
-
-    /**
-     * Initialise the logging service for the incoming request.
-     * This will need to stub for the request so it saves the stub for later use.
-     * And enables the logging level currently set.
->>>>>>> 4c5c9157
+
      *
      * @param {any} stub The stub to save
      */
     async initLogging(stub) {
         this.stub = stub;
-<<<<<<< HEAD
+
 
         Logger.setCallBack(function(){
             return stub.getTxID().substring(0, 8);
         });
 
-=======
-        if (this.currentLogLevel >= 0) {
-            return;
-        }
-        await this._enableLogging();
->>>>>>> 4c5c9157
+
     }
 
     /**
@@ -127,7 +99,7 @@
      * Write a critical message to the log.
      * @param {string} message The message to write to the log.
      */
-<<<<<<< HEAD
+
     async getLoggerCfg(){
         let result = await this.stub.getState(LOGLEVEL_KEY);
         if (result.length === 0) {
@@ -139,11 +111,7 @@
                 json = this.getDefaultCfg();
             }
             return json;
-=======
-    logCritical(message) {
-        if (this.currentLogLevel >= LOG_LEVELS.CRITICAL) {
-            this._outputMessage(message, LOG_LEVELS.CRITICAL);
->>>>>>> 4c5c9157
+
         }
     }
 
@@ -151,7 +119,7 @@
      * Write a debug message to the log.
      * @param {string} message The message to write to the log.
      */
-<<<<<<< HEAD
+
     callback(){
         if (this.stub) {
             const shortTxId = this.stub.getTxID().substring(0, 8);
@@ -159,42 +127,7 @@
         } else {
             return('Warning - No stub');
         }
-=======
-    logDebug(message) {
-        if (this.currentLogLevel >= LOG_LEVELS.DEBUG) {
-            this._outputMessage(message, LOG_LEVELS.DEBUG);
-        }
-    }
-
-    /**
-     * Write an error message to the log.
-     * @param {string} message The message to write to the log.
-     */
-    logError(message) {
-        if (this.currentLogLevel >= LOG_LEVELS.ERROR) {
-            this._outputMessage(message, LOG_LEVELS.ERROR);
-        }
-    }
-
-    /**
-     * Write a informational message to the log.
-     * @param {string} message The message to write to the log.
-     */
-    logInfo(message) {
-        if (this.currentLogLevel >= LOG_LEVELS.INFO) {
-            this._outputMessage(message, LOG_LEVELS.INFO);
-        }
-    }
-
-    /**
-     * Write a notice message to the log.
-     * @param {string} message The message to write to the log.
-     */
-    logNotice(message) {
-        if (this.currentLogLevel >= LOG_LEVELS.NOTICE) {
-            this._outputMessage(message, LOG_LEVELS.NOTICE);
-        }
->>>>>>> 4c5c9157
+
     }
 
     /**
@@ -207,7 +140,7 @@
         }
     }
 
-<<<<<<< HEAD
+
         let envVariable = process.env.CORE_CHAINCODE_LOGGING_LEVEL;
         let debugString = this.mapFabricDebug(envVariable);
 
@@ -222,35 +155,7 @@
             'logger': './consolelogger.js',
             'origin':'default-runtime-hlfv1'
         };
-=======
-    /**
-     * Set the log level for the runtime.
-     * @param {string} newLogLevel The new log level to apply.
-     */
-    async setLogLevel(newLogLevel) {
-        newLogLevel = newLogLevel.toUpperCase();
-        if (LOG_LEVELS[newLogLevel]) {
-            try {
-                await this.stub.putState(LOGLEVEL_KEY, newLogLevel);
-                this.currentLogLevel = LOG_LEVELS[newLogLevel];
-                this.logWarning('Setting Composer log level to ' + newLogLevel);
-            }
-            catch(err) {
-                throw new Error('failed to set the new log level. ' + err);
-            }
-        }
-        else {
-            throw new Error(`${newLogLevel} is not a valid log level. Log level not changed.`);
-        }
-    }
-
-    /**
-     * Get the current log level for the runtime.
-     * @return {string} the current log level.
-     */
-    getLogLevel() {
-        return LOOKUP_LOG_LEVELS[this.currentLogLevel];
->>>>>>> 4c5c9157
+
     }
 
     /**
