/*
 * Licensed under the Apache License, Version 2.0 (the "License");
 * you may not use this file except in compliance with the License.
 * You may obtain a copy of the License at
 *
 * http://www.apache.org/licenses/LICENSE-2.0
 *
 * Unless required by applicable law or agreed to in writing, software
 * distributed under the License is distributed on an "AS IS" BASIS,
 * WITHOUT WARRANTIES OR CONDITIONS OF ANY KIND, either express or implied.
 * See the License for the specific language governing permissions and
 * limitations under the License.
 */

'use strict';

const AccessController = require('../lib/accesscontroller');
const DataCollection = require('../lib/datacollection');
const DataService = require('../lib/dataservice');
const EventEmitter = require('events');
const Introspector = require('composer-common').Introspector;
const Factory = require('composer-common').Factory;
const ModelManager = require('composer-common').ModelManager;
const Registry = require('../lib/registry');
const RegistryManager = require('../lib/registrymanager');
const Serializer = require('composer-common').Serializer;

const chai = require('chai');
chai.should();
chai.use(require('chai-as-promised'));
chai.use(require('chai-subset'));
chai.use(require('chai-things'));
const sinon = require('sinon');


describe('RegistryManager', () => {

    let modelManager;
    let introspector;
    let factory;
    let serializer;
    let mockDataService;
    let mockAccessController;
    let mockSystemRegistries;
    let registryManager;

    beforeEach(() => {
        modelManager = new ModelManager();
        introspector = new Introspector(modelManager);
        factory = new Factory(modelManager);
        serializer = new Serializer(factory, modelManager);
        mockDataService = sinon.createStubInstance(DataService);
        mockAccessController = sinon.createStubInstance(AccessController);
        mockSystemRegistries = sinon.createStubInstance(DataCollection);
        mockDataService.getCollection.withArgs('$sysregistries').resolves(mockSystemRegistries);
        registryManager = new RegistryManager(mockDataService, introspector, serializer, mockAccessController, mockSystemRegistries, factory);
    });

    describe('#constructor', () => {

        it('should be an event emitter', () => {
            registryManager.should.be.an.instanceOf(EventEmitter);
        });

    });

    describe('#createRegistry', () => {

        it('should create a new registry and subscribe to its events', () => {
            let mockDataCollection = sinon.createStubInstance(DataCollection);
            let registry = registryManager.createRegistry(mockDataCollection, serializer, mockAccessController, 'Asset', 'doges', 'The doges registry', false);
            registry.type.should.equal('Asset');
            registry.id.should.equal('doges');
            registry.name.should.equal('The doges registry');
            registry.system.should.be.false;
            ['resourceadded', 'resourceupdated', 'resourceremoved'].forEach((event) => {
                let stub = sinon.stub();
                registryManager.once(event, stub);
                registry.emit(event, { test: 'data' });
                sinon.assert.calledOnce(stub);
                sinon.assert.calledWith(stub, { test: 'data' });
            });
        });

        it('should create a new system registry and subscribe to its events', () => {
            let mockDataCollection = sinon.createStubInstance(DataCollection);
            let registry = registryManager.createRegistry(mockDataCollection, serializer, mockAccessController, 'Asset', 'doges', 'The doges registry', true);
            registry.type.should.equal('Asset');
            registry.id.should.equal('doges');
            registry.name.should.equal('The doges registry');
            registry.system.should.be.true;
            ['resourceadded', 'resourceupdated', 'resourceremoved'].forEach((event) => {
                let stub = sinon.stub();
                registryManager.once(event, stub);
                registry.emit(event, { test: 'data' });
                sinon.assert.calledOnce(stub);
                sinon.assert.calledWith(stub, { test: 'data' });
            });
        });

    });

    describe('#createDefaults', () => {

        it('should create default system registries for non-virtual types', () => {
            sinon.stub(registryManager, 'ensure').resolves();
            return registryManager.createDefaults()
                .then(() => {
<<<<<<< HEAD
                    sinon.assert.calledOnce(registryManager.ensure);
=======
                    sinon.assert.calledThrice(registryManager.ensure);
>>>>>>> 99d53dcb
                    sinon.assert.calledWith(registryManager.ensure, 'Asset', 'org.hyperledger.composer.system.Identity', 'Asset registry for org.hyperledger.composer.system.Identity', true);
                    sinon.assert.neverCalledWith(registryManager.ensure, 'Asset', 'org.hyperledger.composer.system.AssetRegistry', sinon.match.any, sinon.match.any);
                    sinon.assert.neverCalledWith(registryManager.ensure, 'Asset', 'org.hyperledger.composer.system.ParticipantRegistry', sinon.match.any, sinon.match.any);
                    sinon.assert.neverCalledWith(registryManager.ensure, 'Asset', 'org.hyperledger.composer.system.TransactionRegistry', sinon.match.any, sinon.match.any);
                    sinon.assert.neverCalledWith(registryManager.ensure, 'Asset', 'org.hyperledger.composer.system.Network', sinon.match.any, sinon.match.any);
                });
        });

        it('should create default asset registries', () => {
            modelManager.addModelFile(`
            namespace org.doge
            asset Doge identified by dogeId {
                o String dogeId
            }`);
            sinon.stub(registryManager, 'ensure').withArgs('Asset', 'org.doge.Doge', 'Asset registry for org.doge.Doge').resolves();
            return registryManager.createDefaults()
                .then(() => {
                    sinon.assert.called(registryManager.ensure);
                    sinon.assert.calledWith(registryManager.ensure, 'Asset', 'org.doge.Doge', 'Asset registry for org.doge.Doge');
                });
        });

        it('should forcibly create default asset registries', () => {
            modelManager.addModelFile(`
            namespace org.doge
            asset Doge identified by dogeId {
                o String dogeId
            }`);
            sinon.stub(registryManager, 'add').withArgs('Asset', 'org.doge.Doge', 'Asset registry for org.doge.Doge', true).resolves();
            return registryManager.createDefaults(true)
                .then(() => {
                    sinon.assert.called(registryManager.add);
                    sinon.assert.calledWith(registryManager.add, 'Asset', 'org.doge.Doge', 'Asset registry for org.doge.Doge', true, false);
                });
        });

        it('should ignore abstract default asset registries', () => {
            modelManager.addModelFile(`
            namespace org.doge
            abstract asset Doge identified by dogeId {
                o String dogeId
            }`);
            sinon.stub(registryManager, 'ensure').resolves();
            return registryManager.createDefaults()
                .then(() => {
                    sinon.assert.neverCalledWith(registryManager.ensure, 'Asset', 'org.doge.Doge', sinon.match.any, sinon.match.any);
                });
        });

        it('should create default participant registries', () => {
            modelManager.addModelFile(`
            namespace org.doge
            participant Doge identified by dogeId {
                o String dogeId
            }`);
            sinon.stub(registryManager, 'ensure').withArgs('Participant', 'org.doge.Doge', 'Participant registry for org.doge.Doge').resolves();
            return registryManager.createDefaults()
                .then(() => {
                    sinon.assert.called(registryManager.ensure);
                    sinon.assert.calledWith(registryManager.ensure, 'Participant', 'org.doge.Doge', 'Participant registry for org.doge.Doge');
                });
        });

        it('should forcibly create default participant registries', () => {
            modelManager.addModelFile(`
            namespace org.doge
            participant Doge identified by dogeId {
                o String dogeId
            }`);
            sinon.stub(registryManager, 'add').withArgs('Participant', 'org.doge.Doge', 'Participant registry for org.doge.Doge', true).resolves();
            return registryManager.createDefaults(true)
                .then(() => {
                    sinon.assert.called(registryManager.add);
                    sinon.assert.calledWith(registryManager.add, 'Participant', 'org.doge.Doge', 'Participant registry for org.doge.Doge', true, false);
                });
        });

        it('should ignore abstract default participant registries', () => {
            modelManager.addModelFile(`
            namespace org.doge
            abstract participant Doge identified by dogeId {
                o String dogeId
            }`);
            sinon.stub(registryManager, 'ensure').resolves();
            return registryManager.createDefaults()
                .then(() => {
                    sinon.assert.neverCalledWith(registryManager.ensure, 'Participant', 'org.doge.Doge', sinon.match.any, sinon.match.any);
                });
        });

        it('should not create default transaction registries', () => {
            modelManager.addModelFile(`
            namespace org.doge
            transaction Doge {
            }`);
            sinon.stub(registryManager, 'ensure').resolves();
            return registryManager.createDefaults()
                .then(() => {
                    sinon.assert.neverCalledWith(registryManager.ensure, 'Transaction', sinon.match.any, sinon.match.any, sinon.match.any);
                });
        });

    });

    describe('#getAll', () => {

        it('should not fail if one of the registries is not permitted', () => {
            mockSystemRegistries.getAll.resolves([{
                $class: 'org.hyperledger.composer.system.AssetRegistry',
                registryId: 'cats',
                type: 'Asset',
                id: 'cats',
                name: 'The cats registry'
            }, {
                $class: 'org.hyperledger.composer.system.AssetRegistry',
                registryId: 'doges',
                type: 'Asset',
                id: 'doges',
                name: 'The doges registry'
            }]);
            mockSystemRegistries.get.rejects(false);
            return registryManager.getAll('Asset')
                .then((registries) => {

                });
        });

        it('should get all the registries of the specified type', () => {
            mockSystemRegistries.getAll.resolves([{
                $class: 'org.hyperledger.composer.system.AssetRegistry',
                registryId: 'cats',
                type: 'Asset',
                id: 'cats',
                name: 'The cats registry'
            }, {
                $class: 'org.hyperledger.composer.system.AssetRegistry',
                registryId: 'doges',
                type: 'Asset',
                id: 'doges',
                name: 'The doges registry'
            }]);
            mockSystemRegistries.get.withArgs('Asset:doges').resolves({
                $class: 'org.hyperledger.composer.system.AssetRegistry',
                registryId: 'doges',
                type: 'Asset',
                id: 'doges',
                name: 'The doges registry'
            });
            mockSystemRegistries.get.withArgs('Asset:cats').resolves({
                $class: 'org.hyperledger.composer.system.AssetRegistry',
                registryId: 'cats',
                type: 'Asset',
                id: 'cats',
                name: 'The cats registry'
            });

            let mockCatsCollection = sinon.createStubInstance(DataCollection);
            let mockDogesCollection = sinon.createStubInstance(DataCollection);
            mockDataService.getCollection.withArgs('Asset:cats').resolves(mockCatsCollection);
            mockDataService.getCollection.withArgs('Asset:doges').resolves(mockDogesCollection);
            return registryManager.getAll('Asset')
                .then((registries) => {
                    registries.should.have.lengthOf(2);
                    registries.should.all.be.an.instanceOf(Registry);
                    registries.should.containSubset([{
                        type: 'Asset',
                        id: 'cats',
                        name: 'The cats registry'
                    }, {
                        type: 'Asset',
                        id: 'doges',
                        name: 'The doges registry'
                    }]);
                });
        });

        it('should return errors from the data service', () => {
            mockSystemRegistries.getAll.rejects();
            registryManager.getAll('Asset').should.be.rejected;
        });

        it('should filter out registries not of the specified type', () => {
            mockSystemRegistries.getAll.resolves([{
                $class: 'org.hyperledger.composer.system.AssetRegistry',
                registryId: 'cats',
                type: 'Asset',
                id: 'cats',
                name: 'The cats registry'
            }, {
                $class: 'org.hyperledger.composer.system.AssetRegistry',
                registryId: 'doges',
                type: 'Participant',
                id: 'doges',
                name: 'The doges registry'
            }]);
            mockSystemRegistries.get.withArgs('Asset:cats').resolves({
                $class: 'org.hyperledger.composer.system.AssetRegistry',
                registryId: 'cats',
                type: 'Asset',
                id: 'cats',
                name: 'The cats registry'
            });
            let mockCatsCollection = sinon.createStubInstance(DataCollection);
            mockDataService.getCollection.withArgs('Asset:cats').resolves(mockCatsCollection);
            return registryManager.getAll('Asset')
                .then((registries) => {
                    registries.should.have.lengthOf(1);
                    registries.should.all.be.an.instanceOf(Registry);
                    registries.should.containSubset([{
                        type: 'Asset',
                        id: 'cats',
                        name: 'The cats registry'
                    }]);
                });
        });

    });

    describe('#get', () => {

        it('should get the registry with the specified ID', () => {
            mockSystemRegistries.get.withArgs('Asset:doges').resolves({
                $class: 'org.hyperledger.composer.system.AssetRegistry',
                registryId: 'doges',
                type: 'Asset',
                name: 'The doges registry'
            });
            let mockDogesCollection = sinon.createStubInstance(DataCollection);
            mockDataService.getCollection.withArgs('Asset:doges').resolves(mockDogesCollection);
            return registryManager.get('Asset', 'doges')
                .then((registry) => {
                    registry.should.be.an.instanceOf(Registry);
                    registry.should.containSubset({
                        type: 'Asset',
                        // registryId: 'doges',
                        id: 'doges',
                        name: 'The doges registry'
                    });
                });
        });

        it('should return errors from the data service', () => {
            mockSystemRegistries.get.rejects();
            return registryManager.get('Asset', 'doges').should.be.rejected;
        });

    });

    describe('#exists', () => {

        it('should determine the existence of a registry with the specified ID', () => {
            mockSystemRegistries.get.withArgs('Asset:doges').resolves({
                $class: 'org.hyperledger.composer.system.AssetRegistry',
                registryId: 'doges',
                type: 'Asset',
                name: 'The doges registry'
            });
            mockSystemRegistries.exists.withArgs('Asset:doges').resolves(true);
            mockAccessController.check.resolves(true);
            return registryManager.exists('Asset', 'doges')
                .then((exists) => {
                    exists.should.equal.true;
                });
        });

    });

    describe('#add', () => {

        it('should add a new registry with the specified ID', () => {
            mockSystemRegistries.add.withArgs('Asset:doges', {
                $class: 'org.hyperledger.composer.system.AssetRegistry',
                type: 'Asset',
                registryId: 'doges',
                name: 'The doges registry'
            }).resolves();
            let mockDogesCollection = sinon.createStubInstance(DataCollection);
            mockDataService.createCollection.withArgs('Asset:doges').resolves(mockDogesCollection);
            let mockEventHandler = sinon.stub();
            registryManager.on('registryadded', mockEventHandler);
            mockAccessController.check.resolves(true);
            return registryManager.add('Asset', 'doges', 'The doges registry')
                .then((registry) => {
                    sinon.assert.calledOnce(mockSystemRegistries.add);
                    sinon.assert.calledWith(mockSystemRegistries.add, 'Asset:doges', {
                        $class: 'org.hyperledger.composer.system.AssetRegistry',
                        type: 'Asset',
                        registryId: 'doges',
                        name: 'The doges registry',
                        system: false
                    });
                    sinon.assert.calledOnce(mockDataService.createCollection);
                    sinon.assert.calledWith(mockDataService.createCollection, 'Asset:doges');
                    registry.should.containSubset({
                        type: 'Asset',
                        id: 'doges',
                        name: 'The doges registry'
                    });
                    sinon.assert.calledOnce(mockEventHandler);
                    sinon.assert.calledWith(mockEventHandler, sinon.match({
                        registry: sinon.match.instanceOf(Registry),
                        registryType: 'Asset',
                        registryId: 'doges',
                        registryName: 'The doges registry'
                    }));
                });
        });


    });

    describe('#ensure', () => {

        it('should return an existing registry', () => {
            const mockRegistry = sinon.createStubInstance(Registry);
            sinon.stub(registryManager, 'get').withArgs('Asset', 'doges').resolves(mockRegistry);
            return registryManager.ensure('Asset', 'doges', 'The doges registry')
                .should.eventually.be.equal(mockRegistry);
        });

        it('should add a registry that does not exist', () => {
            const mockRegistry = sinon.createStubInstance(Registry);
            sinon.stub(registryManager, 'get').withArgs('Asset', 'doges').rejects(new Error('no such collection!'));
            sinon.stub(registryManager, 'add').withArgs('Asset', 'doges', 'The doges registry').resolves(mockRegistry);
            return registryManager.ensure('Asset', 'doges', 'The doges registry')
                .should.eventually.be.equal(mockRegistry);
        });

    });

});<|MERGE_RESOLUTION|>--- conflicted
+++ resolved
@@ -106,11 +106,7 @@
             sinon.stub(registryManager, 'ensure').resolves();
             return registryManager.createDefaults()
                 .then(() => {
-<<<<<<< HEAD
-                    sinon.assert.calledOnce(registryManager.ensure);
-=======
                     sinon.assert.calledThrice(registryManager.ensure);
->>>>>>> 99d53dcb
                     sinon.assert.calledWith(registryManager.ensure, 'Asset', 'org.hyperledger.composer.system.Identity', 'Asset registry for org.hyperledger.composer.system.Identity', true);
                     sinon.assert.neverCalledWith(registryManager.ensure, 'Asset', 'org.hyperledger.composer.system.AssetRegistry', sinon.match.any, sinon.match.any);
                     sinon.assert.neverCalledWith(registryManager.ensure, 'Asset', 'org.hyperledger.composer.system.ParticipantRegistry', sinon.match.any, sinon.match.any);
