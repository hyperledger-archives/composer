--- conflicted
+++ resolved
@@ -344,22 +344,10 @@
             const error = new Error('such error');
             error.activationRequired = true;
             mockIdentityManager.validateIdentity.withArgs(mockIdentity).throws(error);
-<<<<<<< HEAD
-=======
             return context.loadCurrentParticipant()
                 .should.be.rejectedWith(/such error/);
         });
 
-        it('should throw an non-activation required message', () => {
-            mockIdentityManager.getIdentity.resolves(mockIdentity);
-            mockIdentityManager.getParticipant.withArgs(mockIdentity).resolves(mockParticipant);
-            mockIdentityManager.validateIdentity.withArgs(mockIdentity).throws(new Error('such error'));
->>>>>>> e6bb9d3b
-            return context.loadCurrentParticipant()
-                .should.be.rejectedWith(/such error/);
-        });
-
-<<<<<<< HEAD
         it('should throw an non-activation required message', () => {
             mockIdentityManager.getIdentity.resolves(mockIdentity);
             mockIdentityManager.getParticipant.withArgs(mockIdentity).resolves(mockParticipant);
@@ -368,8 +356,6 @@
                 .should.be.rejectedWith(/such error/);
         });
 
-=======
->>>>>>> e6bb9d3b
         it('should not ignore an activation required error from looking up the identity for admin users', () => {
             mockIdentityManager.getIdentity.resolves(mockIdentity);
             mockIdentityManager.getParticipant.withArgs(mockIdentity).resolves(mockParticipant);
@@ -638,7 +624,6 @@
 
         it('should initialize the context with the specified function name', () => {
             return context.initialize({ function: 'suchfunc' })
-<<<<<<< HEAD
                 .then(() => {
                     context.function.should.equal('suchfunc');
                 });
@@ -647,24 +632,11 @@
         it('should initialize the context with the original function name if no function name specified', () => {
             context.function = 'suchfunc';
             return context.initialize({})
-=======
->>>>>>> e6bb9d3b
                 .then(() => {
                     context.function.should.equal('suchfunc');
                 });
         });
 
-<<<<<<< HEAD
-=======
-        it('should initialize the context with the original function name if no function name specified', () => {
-            context.function = 'suchfunc';
-            return context.initialize({})
-                .then(() => {
-                    context.function.should.equal('suchfunc');
-                });
-        });
-
->>>>>>> e6bb9d3b
         it('should initialize the context with the specified arguments', () => {
             return context.initialize({ arguments: ['sucharg1', 'sucharg2'] })
                 .then(() => {
@@ -1174,18 +1146,12 @@
 
         it('should return the compiled query bundle', () => {
             let mockIdentityManager = sinon.createStubInstance(IdentityManager);
-<<<<<<< HEAD
-            context.identityManager = mockIdentityManager;
-            context.getTransactionHandlers().should.have.lengthOf(1);
-            context.getTransactionHandlers()[0].should.equal(mockIdentityManager);
-=======
             let mockResourceManager = sinon.createStubInstance(ResourceManager);
             context.identityManager = mockIdentityManager;
             context.resourceManager = mockResourceManager;
             context.getTransactionHandlers().should.have.lengthOf(2);
             context.getTransactionHandlers().should.include(mockIdentityManager);
             context.getTransactionHandlers().should.include(mockResourceManager);
->>>>>>> e6bb9d3b
         });
 
     });
