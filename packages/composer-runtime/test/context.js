--- conflicted
+++ resolved
@@ -434,10 +434,7 @@
             sinon.stub(context, 'getRegistryManager').returns(mockRegistryManager);
             let mockEventService = sinon.createStubInstance(EventService);
             sinon.stub(context, 'getEventService').returns(mockEventService);
-<<<<<<< HEAD
-=======
             context.businessNetworkDefinition = mockBusinessNetworkDefinition;
->>>>>>> 91b8403c
             context.getApi().should.be.an.instanceOf(Api);
         });
 
