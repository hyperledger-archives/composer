/*
 * Licensed under the Apache License, Version 2.0 (the "License");
 * you may not use this file except in compliance with the License.
 * You may obtain a copy of the License at
 *
 * http://www.apache.org/licenses/LICENSE-2.0
 *
 * Unless required by applicable law or agreed to in writing, software
 * distributed under the License is distributed on an "AS IS" BASIS,
 * WITHOUT WARRANTIES OR CONDITIONS OF ANY KIND, either express or implied.
 * See the License for the specific language governing permissions and
 * limitations under the License.
 */

'use strict';

const LoggingService = require('../lib/loggingservice');

require('chai').should();

describe('LoggingService', () => {

    let loggingService = new LoggingService();

    describe('#logCritical', () => {

        it('should throw as abstract method', () => {
            (() => {
                loggingService.logCritical('wow such log');
            }).should.throw(/abstract function called/);
        });

    });

    describe('#logDebug', () => {

        it('should throw as abstract method', () => {
            (() => {
                loggingService.logDebug('wow such log');
            }).should.throw(/abstract function called/);
        });

    });

    describe('#logError', () => {

        it('should throw as abstract method', () => {
            (() => {
                loggingService.logError('wow such log');
            }).should.throw(/abstract function called/);
        });

    });

    describe('#logInfo', () => {

        it('should throw as abstract method', () => {
            (() => {
                loggingService.logInfo('wow such log');
            }).should.throw(/abstract function called/);
        });

    });

    describe('#logNotice', () => {

        it('should throw as abstract method', () => {
            (() => {
                loggingService.logNotice('wow such log');
            }).should.throw(/abstract function called/);
        });

    });

    describe('#logWarning', () => {

        it('should throw as abstract method', () => {
            (() => {
                loggingService.logWarning('wow such log');
            }).should.throw(/abstract function called/);
        });

    });

<<<<<<< HEAD
    describe('#mapCfg', () => {

        it('should throw as abstract method', () => {
            (() => {
                loggingService.mapCfg();
=======
    describe('#setLogLevel', () => {

        it('should throw as abstract method', () => {
            (() => {
                loggingService.setLogLevel('wow such log');
>>>>>>> 4c5c9157
            }).should.throw(/abstract function called/);
        });

    });
<<<<<<< HEAD
=======

    describe('#getLogLevel', () => {

        it('should throw as abstract method', () => {
            (() => {
                loggingService.getLogLevel();
            }).should.throw(/abstract function called/);
        });

    });


>>>>>>> 4c5c9157
});<|MERGE_RESOLUTION|>--- conflicted
+++ resolved
@@ -82,36 +82,16 @@
 
     });
 
-<<<<<<< HEAD
+
     describe('#mapCfg', () => {
 
         it('should throw as abstract method', () => {
             (() => {
                 loggingService.mapCfg();
-=======
-    describe('#setLogLevel', () => {
 
-        it('should throw as abstract method', () => {
-            (() => {
-                loggingService.setLogLevel('wow such log');
->>>>>>> 4c5c9157
-            }).should.throw(/abstract function called/);
-        });
-
-    });
-<<<<<<< HEAD
-=======
-
-    describe('#getLogLevel', () => {
-
-        it('should throw as abstract method', () => {
-            (() => {
-                loggingService.getLogLevel();
             }).should.throw(/abstract function called/);
         });
 
     });
 
-
->>>>>>> 4c5c9157
 });