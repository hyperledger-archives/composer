/*
 * Licensed under the Apache License, Version 2.0 (the "License");
 * you may not use this file except in compliance with the License.
 * You may obtain a copy of the License at
 *
 * http://www.apache.org/licenses/LICENSE-2.0
 *
 * Unless required by applicable law or agreed to in writing, software
 * distributed under the License is distributed on an "AS IS" BASIS,
 * WITHOUT WARRANTIES OR CONDITIONS OF ANY KIND, either express or implied.
 * See the License for the specific language governing permissions and
 * limitations under the License.
 */

'use strict';

const AccessController = require('../lib/accesscontroller');
const Api = require('../lib/api');
const AssetRegistry = require('../lib/api/assetregistry');
const CompiledQueryBundle = require('../lib/compiledquerybundle');
const Context = require('../lib/context');
const DataService = require('../lib/dataservice');
const EventService = require('../lib/eventservice');
const HTTPService = require('../lib/httpservice');
const Factory = require('../lib/api/factory');
const ModelManager = require('composer-common').ModelManager;
const ParticipantRegistry = require('../lib/api/participantregistry');
const Query = require('../lib/api/query');
const realFactory = require('composer-common').Factory;
const realSerializer = require('composer-common').Serializer;
const Registry = require('../lib/registry');
const RegistryManager = require('../lib/registrymanager');
const Resource = require('composer-common').Resource;
const Serializer = require('../lib/api/serializer');

const chai = require('chai');
chai.should();
chai.use(require('chai-as-promised'));
chai.use(require('chai-things'));
const sinon = require('sinon');


describe('Api', () => {

    let mockContext;
    let modelManager;
    let factory;
    let serializer;
    let mockParticipant;
    let mockRegistryManager;
    let mockEventService;
    let mockHTTPService;
    let mockDataService;
    let mockAccessController;
    let mockCompiledQueryBundle;
    let api;

    beforeEach(() => {
        mockContext = sinon.createStubInstance(Context);
        modelManager = new ModelManager();
        modelManager.addModelFile(`
        namespace org.doge
        transaction DogeTransaction {
        }
        event DogeEvent {
        }`);
        modelManager.addModelFile(`
        namespace org.acme.sample
        asset SampleAsset identified by assetId {
            o String assetId
            o String value
        }`);
        factory = new realFactory(modelManager);
        mockContext.getFactory.returns(factory);
        serializer = new realSerializer(factory, modelManager);
        mockContext.getSerializer.returns(serializer);
        mockParticipant = sinon.createStubInstance(Resource);
        mockContext.getParticipant.returns(mockParticipant);
        mockRegistryManager = sinon.createStubInstance(RegistryManager);
        mockContext.getRegistryManager.returns(mockRegistryManager);
        mockEventService = sinon.createStubInstance(EventService);
        mockContext.getEventService.returns(mockEventService);
        mockHTTPService = sinon.createStubInstance(HTTPService);
        mockContext.getHTTPService.returns(mockHTTPService);
        mockDataService = sinon.createStubInstance(DataService);
        mockContext.getDataService.returns(mockDataService);
        mockAccessController = sinon.createStubInstance(AccessController);
        mockAccessController.check.resolves();
        mockContext.getAccessController.returns(mockAccessController);
        mockCompiledQueryBundle = sinon.createStubInstance(CompiledQueryBundle);
        mockContext.getCompiledQueryBundle.returns(mockCompiledQueryBundle);
        api = new Api(mockContext);
    });

    describe('#getMethodNames', () => {

        it('should return a list of method names', () => {
            const propertyNames = Object.getOwnPropertyNames(api);
            Api.getMethodNames().should.deep.equal(propertyNames);
        });

    });

    describe('#constructor', () => {

        it('should obscure any implementation details', () => {
            Object.isFrozen(api).should.be.true;
            Object.getOwnPropertyNames(api).forEach((prop) => {
                api[prop].should.be.a('function');
            });
            Object.getOwnPropertySymbols(api).should.have.lengthOf(0);
        });

    });

    describe('#getFactory', () => {

        it('should return the factory', () => {
            api.getFactory().should.be.an.instanceOf(Factory);
        });

    });

    describe('#getSerializer', () => {

        it('should return the serialzier', () => {
            api.getSerializer().should.be.an.instanceOf(Serializer);
        });

    });

    describe('#getAssetRegistry', () => {

        it('should return the specified asset registry', () => {
            let mockRegistry = sinon.createStubInstance(Registry);
            mockRegistryManager.get.withArgs('Asset', 'org.doge.Doge').resolves(mockRegistry);
            return api.getAssetRegistry('org.doge.Doge')
                .should.eventually.be.an.instanceOf(AssetRegistry);
        });

        it('should handle any errors', () => {
            mockRegistryManager.get.withArgs('Asset', 'org.doge.Doge').rejects(new Error('wow such error'));
            return api.getAssetRegistry('org.doge.Doge')
                .should.be.rejectedWith(/wow such error/);
        });

    });

    describe('#getParticipantRegistry', () => {

        it('should return the specified participant registry', () => {
            let mockRegistry = sinon.createStubInstance(Registry);
            mockRegistryManager.get.withArgs('Participant', 'org.doge.Doge').resolves(mockRegistry);
            return api.getParticipantRegistry('org.doge.Doge')
                .should.eventually.be.an.instanceOf(ParticipantRegistry);
        });

        it('should handle any errors', () => {
            mockRegistryManager.get.withArgs('Participant', 'org.doge.Doge').rejects(new Error('wow such error'));
            return api.getParticipantRegistry('org.doge.Doge')
                .should.be.rejectedWith(/wow such error/);
        });

    });

    describe('#getCurrentParticipant', () => {

        it('should return the current participant', () => {
            api.getCurrentParticipant().should.equal(mockParticipant);
        });

    });

    describe('#post', () => {
        let transaction;
        let spy;

        beforeEach(() => {
            transaction = factory.newResource('org.doge', 'DogeTransaction', 'doge1');
            transaction.timestamp = new Date(545184000000);
            mockHTTPService.post.resolves({foo : 'bar'});
            spy = sinon.spy(serializer, 'toJSON');
        });

        it('should make an POST request using the HTTP service', () => {
<<<<<<< HEAD
            return api.post('url', transaction)
                .should.eventually.have.property('foo')
                .then(() => {
                    sinon.assert.calledWith(spy, transaction, { convertResourcesToRelationships: true, permitResourcesForRelationships: true, validate: true });
=======
            return api.post('url', transaction, {options: true})
                .should.eventually.have.property('foo')
                .then(() => {
                    sinon.assert.calledWith(spy, transaction, { options: true, validate: true });
>>>>>>> 99d53dcb
                    sinon.assert.calledOnce(mockHTTPService.post);
                    sinon.assert.calledWith(mockHTTPService.post, 'url', {
                        $class: 'org.doge.DogeTransaction',
                        timestamp: '1987-04-12T00:00:00.000Z',
                        transactionId: 'doge1'
<<<<<<< HEAD
                    });
=======
                    } );
>>>>>>> 99d53dcb
                });
        });
    });

    describe('#emit', () => {
        let transaction;
        let event;
        let spy;

        beforeEach(() => {
            transaction = factory.newResource('org.doge', 'DogeTransaction', 'doge1');
            transaction.timestamp = new Date(545184000000);
            event = factory.newResource('org.doge', 'DogeEvent', 'doge1');
            event.timestamp = new Date(545184000000);
            mockContext.getTransaction.returns(transaction);
            mockContext.getEventNumber.returns(0);
            spy = sinon.spy(serializer, 'toJSON');
        });

        it('should emit the event using the event service', () => {
            api.emit(event);
            sinon.assert.calledOnce(spy);
            sinon.assert.calledWith(spy, event, { convertResourcesToRelationships: true, validate: true });
            sinon.assert.calledOnce(mockEventService.emit);
            sinon.assert.calledWith(mockEventService.emit, {
                $class: 'org.doge.DogeEvent',
                timestamp: '1987-04-12T00:00:00.000Z',
                eventId: 'doge1#0'
            });
        });
    });

    describe('#buildQuery', () => {

        it('should build the query and return the built query', () => {
            mockCompiledQueryBundle.buildQuery.withArgs('SELECT org.acme.sample.SampleAsset').returns('73985df48b1bd00f737a7a38575b25dfcd2cf60fb5e09d11d370dfa28036bcf8');
            const query = api.buildQuery('SELECT org.acme.sample.SampleAsset');
            query.should.be.an.instanceOf(Query);
            query.getIdentifier().should.equal('73985df48b1bd00f737a7a38575b25dfcd2cf60fb5e09d11d370dfa28036bcf8');
        });

    });

    describe('#query', () => {

        const queryID = 'Q1';
        const queryHash = '73985df48b1bd00f737a7a38575b25dfcd2cf60fb5e09d11d370dfa28036bcf8';
        const queryParams = {
            param1: 'hello 1',
            param2: 100.56
        };
        let resources;

        beforeEach(() => {
            const mockObjects = [];
            resources = [];
            for (let i = 0; i < 5; i++) {
                const object = {
                    $registryType: 'Asset',
                    $registryId: 'org.acme.sample.SampleAsset',
                    $class: 'org.acme.sample.SampleAsset',
                    assetId: 'ASSET_' + i,
                    value: 'the value ' + i
                };
                mockObjects.push(object);
                const resource = factory.newResource('org.acme.sample', 'SampleAsset', 'ASSET_' + i);
                resource.value = 'the value ' + i;
                if (i % 2 === 0) {
                    mockAccessController.check.withArgs(resource, 'READ').rejects(new Error('access denied'));
                } else {
                    resources.push(resource);
                }
            }
            mockCompiledQueryBundle.execute.withArgs(mockDataService, queryID).resolves(mockObjects);
            mockCompiledQueryBundle.execute.withArgs(mockDataService, queryHash).resolves(mockObjects);
        });

        it('should throw for invalid queries', () => {
            [undefined, null, 3.142, {}].forEach((thing) => {
                (() => {
                    api.query(thing);
                }).should.throw(/Invalid query/);
            });
        });

        it('should perform a query using a named query', () => {
            return api.query(queryID)
                .should.eventually.be.deep.equal(resources)
                .then(() => {
                    sinon.assert.calledOnce(mockCompiledQueryBundle.execute);
                    sinon.assert.calledWith(mockCompiledQueryBundle.execute, mockDataService, queryID);
                    sinon.assert.callCount(mockAccessController.check, 5);
                });
        });

        it('should perform a query using a named query and parameters', () => {
            return api.query(queryID, queryParams)
                .should.eventually.be.deep.equal(resources)
                .then(() => {
                    sinon.assert.calledOnce(mockCompiledQueryBundle.execute);
                    sinon.assert.calledWith(mockCompiledQueryBundle.execute, mockDataService, queryID, queryParams);
                    sinon.assert.callCount(mockAccessController.check, 5);
                });
        });

        it('should perform a query using a built query', () => {
            const query = new Query(queryHash);
            return api.query(query)
                .should.eventually.be.deep.equal(resources)
                .then(() => {
                    sinon.assert.calledOnce(mockCompiledQueryBundle.execute);
                    sinon.assert.calledWith(mockCompiledQueryBundle.execute, mockDataService, queryHash);
                    sinon.assert.callCount(mockAccessController.check, 5);
                });
        });

        it('should perform a query using a built query and parameters', () => {
            const query = new Query(queryHash);
            return api.query(query, queryParams)
                .should.eventually.be.deep.equal(resources)
                .then(() => {
                    sinon.assert.calledOnce(mockCompiledQueryBundle.execute);
                    sinon.assert.calledWith(mockCompiledQueryBundle.execute, mockDataService, queryHash, queryParams);
                    sinon.assert.callCount(mockAccessController.check, 5);
                });
        });

    });

});<|MERGE_RESOLUTION|>--- conflicted
+++ resolved
@@ -183,27 +183,16 @@
         });
 
         it('should make an POST request using the HTTP service', () => {
-<<<<<<< HEAD
-            return api.post('url', transaction)
-                .should.eventually.have.property('foo')
-                .then(() => {
-                    sinon.assert.calledWith(spy, transaction, { convertResourcesToRelationships: true, permitResourcesForRelationships: true, validate: true });
-=======
             return api.post('url', transaction, {options: true})
                 .should.eventually.have.property('foo')
                 .then(() => {
                     sinon.assert.calledWith(spy, transaction, { options: true, validate: true });
->>>>>>> 99d53dcb
                     sinon.assert.calledOnce(mockHTTPService.post);
                     sinon.assert.calledWith(mockHTTPService.post, 'url', {
                         $class: 'org.doge.DogeTransaction',
                         timestamp: '1987-04-12T00:00:00.000Z',
                         transactionId: 'doge1'
-<<<<<<< HEAD
-                    });
-=======
                     } );
->>>>>>> 99d53dcb
                 });
         });
     });
