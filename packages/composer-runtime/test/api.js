/*
 * Licensed under the Apache License, Version 2.0 (the "License");
 * you may not use this file except in compliance with the License.
 * You may obtain a copy of the License at
 *
 * http://www.apache.org/licenses/LICENSE-2.0
 *
 * Unless required by applicable law or agreed to in writing, software
 * distributed under the License is distributed on an "AS IS" BASIS,
 * WITHOUT WARRANTIES OR CONDITIONS OF ANY KIND, either express or implied.
 * See the License for the specific language governing permissions and
 * limitations under the License.
 */

'use strict';

const Api = require('../lib/api');
const AssetRegistry = require('../lib/api/assetregistry');
const Factory = require('../lib/api/factory');
const ParticipantRegistry = require('../lib/api/participantregistry');
const realFactory = require('composer-common').Factory;
const Registry = require('../lib/registry');
const RegistryManager = require('../lib/registrymanager');
const Resource = require('composer-common').Resource;
const EventService = require('../lib/eventservice');
<<<<<<< HEAD
=======
const Context = require('../lib/context');
const Serializer = require('composer-common').Serializer;
>>>>>>> 91b8403c

const chai = require('chai');
chai.should();
chai.use(require('chai-as-promised'));
chai.use(require('chai-things'));
const sinon = require('sinon');
require('sinon-as-promised');

describe('Api', () => {

    let mockFactory;
    let mockSerializer;
    let mockParticipant;
    let mockRegistryManager;
    let mockEventService;
<<<<<<< HEAD
=======
    let mockContext;
>>>>>>> 91b8403c
    let api;

    beforeEach(() => {
        mockFactory = sinon.createStubInstance(realFactory);
        mockSerializer = sinon.createStubInstance(Serializer);
        mockParticipant = sinon.createStubInstance(Resource);
        mockRegistryManager = sinon.createStubInstance(RegistryManager);
        mockEventService = sinon.createStubInstance(EventService);
<<<<<<< HEAD
        api = new Api(mockFactory, mockParticipant, mockRegistryManager, mockEventService);
=======
        mockContext = sinon.createStubInstance(Context);
        api = new Api(mockFactory, mockSerializer, mockParticipant, mockRegistryManager, mockEventService, mockContext);
>>>>>>> 91b8403c
    });

    describe('#constructor', () => {

        it('should obscure any implementation details', () => {
            Object.isFrozen(api).should.be.true;
            Object.getOwnPropertyNames(api).forEach((prop) => {
                api[prop].should.be.a('function');
            });
            Object.getOwnPropertySymbols(api).should.have.lengthOf(0);
        });

    });

    describe('#getFactory', () => {

        it('should return the factory', () => {
            api.getFactory().should.be.an.instanceOf(Factory);
        });

    });

    describe('#getAssetRegistry', () => {

        it('should return the specified asset registry', () => {
            let mockRegistry = sinon.createStubInstance(Registry);
            mockRegistryManager.get.withArgs('Asset', 'org.doge.Doge').resolves(mockRegistry);
            return api.getAssetRegistry('org.doge.Doge')
                .should.eventually.be.an.instanceOf(AssetRegistry);
        });

        it('should handle any errors', () => {
            mockRegistryManager.get.withArgs('Asset', 'org.doge.Doge').rejects(new Error('wow such error'));
            return api.getAssetRegistry('org.doge.Doge')
                .should.be.rejectedWith(/wow such error/);
        });

    });

    describe('#getParticipantRegistry', () => {

        it('should return the specified participant registry', () => {
            let mockRegistry = sinon.createStubInstance(Registry);
            mockRegistryManager.get.withArgs('Participant', 'org.doge.Doge').resolves(mockRegistry);
            return api.getParticipantRegistry('org.doge.Doge')
                .should.eventually.be.an.instanceOf(ParticipantRegistry);
        });

        it('should handle any errors', () => {
            mockRegistryManager.get.withArgs('Participant', 'org.doge.Doge').rejects(new Error('wow such error'));
            return api.getParticipantRegistry('org.doge.Doge')
                .should.be.rejectedWith(/wow such error/);
        });

    });

    describe('#getCurrentParticipant', () => {

        it('should return the current participant', () => {
            api.getCurrentParticipant().should.equal(mockParticipant);
        });

    });

<<<<<<< HEAD
    describe('#getCurrentParticipant', () => {
        it('should call eventService.emit', () => {
            api.emit({});
            sinon.assert.calledOnce(mockEventService.emit);
            sinon.assert.calledWith(mockEventService.emit, {});
=======
    describe('#emit', () => {
        let mockTransaction;
        let mockEvent;

        beforeEach(() => {
            mockTransaction = sinon.createStubInstance(Resource);
            mockEvent = sinon.createStubInstance(Resource);
            mockTransaction.getIdentifier.returns('much.wow');
            mockContext.getTransaction.returns(mockTransaction);
            mockContext.getEventNumber.returns(0);
        });

        it('should call eventService.emit', () => {
            api.emit(mockEvent);
            sinon.assert.calledOnce(mockEventService.emit);
            // sinon.assert.calledWith(mockEventService.emit, mockEvent);
>>>>>>> 91b8403c
        });
    });

});<|MERGE_RESOLUTION|>--- conflicted
+++ resolved
@@ -23,11 +23,8 @@
 const RegistryManager = require('../lib/registrymanager');
 const Resource = require('composer-common').Resource;
 const EventService = require('../lib/eventservice');
-<<<<<<< HEAD
-=======
 const Context = require('../lib/context');
 const Serializer = require('composer-common').Serializer;
->>>>>>> 91b8403c
 
 const chai = require('chai');
 chai.should();
@@ -43,10 +40,7 @@
     let mockParticipant;
     let mockRegistryManager;
     let mockEventService;
-<<<<<<< HEAD
-=======
     let mockContext;
->>>>>>> 91b8403c
     let api;
 
     beforeEach(() => {
@@ -55,12 +49,8 @@
         mockParticipant = sinon.createStubInstance(Resource);
         mockRegistryManager = sinon.createStubInstance(RegistryManager);
         mockEventService = sinon.createStubInstance(EventService);
-<<<<<<< HEAD
-        api = new Api(mockFactory, mockParticipant, mockRegistryManager, mockEventService);
-=======
         mockContext = sinon.createStubInstance(Context);
         api = new Api(mockFactory, mockSerializer, mockParticipant, mockRegistryManager, mockEventService, mockContext);
->>>>>>> 91b8403c
     });
 
     describe('#constructor', () => {
@@ -125,13 +115,6 @@
 
     });
 
-<<<<<<< HEAD
-    describe('#getCurrentParticipant', () => {
-        it('should call eventService.emit', () => {
-            api.emit({});
-            sinon.assert.calledOnce(mockEventService.emit);
-            sinon.assert.calledWith(mockEventService.emit, {});
-=======
     describe('#emit', () => {
         let mockTransaction;
         let mockEvent;
@@ -148,7 +131,6 @@
             api.emit(mockEvent);
             sinon.assert.calledOnce(mockEventService.emit);
             // sinon.assert.calledWith(mockEventService.emit, mockEvent);
->>>>>>> 91b8403c
         });
     });
 
