/*
 * Licensed under the Apache License, Version 2.0 (the "License");
 * you may not use this file except in compliance with the License.
 * You may obtain a copy of the License at
 *
 * http://www.apache.org/licenses/LICENSE-2.0
 *
 * Unless required by applicable law or agreed to in writing, software
 * distributed under the License is distributed on an "AS IS" BASIS,
 * WITHOUT WARRANTIES OR CONDITIONS OF ANY KIND, either express or implied.
 * See the License for the specific language governing permissions and
 * limitations under the License.
 */

'use strict';

const Api = require('../lib/api');
const CompiledScriptBundle = require('../lib/compiledscriptbundle');
const Container = require('../lib/container');
const Context = require('../lib/context');
const Engine = require('../lib/engine');
const LoggingService = require('../lib/loggingservice');
const Registry = require('../lib/registry');
const RegistryManager = require('../lib/registrymanager');
const ResourceManager = require('../lib/resourcemanager');
const IdentityManager = require('../lib/identitymanager');
const EventService = require('../lib/eventservice');
const Resolver = require('../lib/resolver');
const Resource = require('composer-common').Resource;
const ScriptManager = require('composer-common').ScriptManager;
const Serializer = require('composer-common').Serializer;
<<<<<<< HEAD
=======
const Factory = require('composer-common').Factory;

>>>>>>> e6bb9d3b
const TransactionHandler = require('../lib/transactionhandler');

const chai = require('chai');
chai.should();
chai.use(require('chai-as-promised'));
chai.use(require('chai-things'));
const sinon = require('sinon');


describe('EngineTransactions', () => {

    let mockContainer;
    let mockLoggingService;
    let mockContext;
    let engine;
    let mockRegistryManager;
    let mockResourceManager;
    let mockSerializer;
    let mockResolver;
    let mockApi;
    let mockScriptManager;
    let mockCompiledScriptBundle;
<<<<<<< HEAD
    let mockRegistry;
    let mockTransactionHandler1;
    let mockTransactionHandler2;
=======
    let mockRegistry,mockHistorian;
    let mockTransactionHandler1;
    let mockTransactionHandler2;
    let mockFactory;
    let mockIdentityManager;
    let mockParticipant;
    let mockEventService;
>>>>>>> e6bb9d3b

    beforeEach(() => {
        mockContainer = sinon.createStubInstance(Container);
        mockLoggingService = sinon.createStubInstance(LoggingService);
        mockContainer.getLoggingService.returns(mockLoggingService);
        mockContext = sinon.createStubInstance(Context);
        mockContext.initialize.resolves();
        mockContext.transactionStart.resolves();
        mockContext.transactionPrepare.resolves();
        mockContext.transactionCommit.resolves();
        mockContext.transactionRollback.resolves();
        mockContext.transactionEnd.resolves();
        engine = new Engine(mockContainer);
        mockRegistryManager = sinon.createStubInstance(RegistryManager);
        mockResourceManager = sinon.createStubInstance(ResourceManager);
        mockContext.getRegistryManager.returns(mockRegistryManager);
        mockContext.getResourceManager.returns(mockResourceManager);
        mockSerializer = sinon.createStubInstance(Serializer);
        mockContext.getSerializer.returns(mockSerializer);
        mockResolver = sinon.createStubInstance(Resolver);
        mockContext.getResolver.returns(mockResolver);
        mockApi = sinon.createStubInstance(Api);
        mockContext.getApi.returns(mockApi);
        mockScriptManager = sinon.createStubInstance(ScriptManager);
        mockContext.getScriptManager.returns(mockScriptManager);
        mockCompiledScriptBundle = sinon.createStubInstance(CompiledScriptBundle);
        mockCompiledScriptBundle.execute.resolves(0);
        mockContext.getCompiledScriptBundle.returns(mockCompiledScriptBundle);
        mockRegistry = sinon.createStubInstance(Registry);
        mockRegistryManager.get.withArgs('Transaction', 'default').resolves(mockRegistry);
<<<<<<< HEAD
=======
        mockHistorian = sinon.createStubInstance(Registry);
        mockRegistryManager.get.withArgs('Historian', 'HistorianRegistry').resolves(mockHistorian);

>>>>>>> e6bb9d3b
        mockTransactionHandler1 = sinon.createStubInstance(TransactionHandler);
        mockTransactionHandler1.execute.resolves(0);
        mockTransactionHandler2 = sinon.createStubInstance(TransactionHandler);
        mockTransactionHandler2.execute.resolves(0);
        mockContext.getTransactionHandlers.returns([mockTransactionHandler1, mockTransactionHandler2]);
<<<<<<< HEAD
=======
        mockFactory = sinon.createStubInstance(Factory);
        mockContext.getFactory.returns(mockFactory);
        mockFactory.newResource.returns({});
        mockFactory.newRelationship.returns({});

        mockIdentityManager = sinon.createStubInstance(IdentityManager);
        mockContext.getIdentityManager.returns(mockIdentityManager);

        let mockIdentity = sinon.createStubInstance(Resource);
        mockIdentity.getIdentifier.returns('1234');
        mockIdentityManager.getIdentity.resolves(mockIdentity);
        mockParticipant = sinon.createStubInstance(Resource);
        mockEventService = sinon.createStubInstance(EventService);

>>>>>>> e6bb9d3b
    });

    describe('#submitTransaction', () => {

        let fakeJSON;
        let mockResolvedTransaction;
        let mockTransaction;

        beforeEach(() => {
            fakeJSON = { fake: 'data' };
            mockTransaction = sinon.createStubInstance(Resource);
            mockTransaction.$resolved = false;
            mockResolvedTransaction = sinon.createStubInstance(Resource);
            mockTransaction.$resolved = true;
            mockSerializer.fromJSON.withArgs(fakeJSON).onFirstCall().returns(mockTransaction);
            mockResolver.resolve.withArgs(mockTransaction).resolves(mockResolvedTransaction);
        });

        it('should throw for invalid arguments', () => {
            let result = engine.invoke(mockContext, 'submitTransaction', ['no', 'args', 'supported', 'here']);
            return result.should.be.rejectedWith(/Invalid arguments "\["no","args","supported","here"\]" to function "submitTransaction", expecting "\["registryId","serializedResource"\]"/);
        });

        it('should throw if no handlers for the transaction', () => {
            return engine.invoke(mockContext, 'submitTransaction', ['Transaction:default', JSON.stringify(fakeJSON)])
                .should.be.rejectedWith(/Could not find any functions to execute for transaction/);
        });

        it('should execute the transaction using a system handler', () => {
            mockTransactionHandler1.execute.resolves(1);
            return engine.invoke(mockContext, 'submitTransaction', ['Transaction:default', JSON.stringify(fakeJSON)])
                .then(() => {
                    sinon.assert.calledOnce(mockTransactionHandler1.execute);
                    mockTransactionHandler1.execute.args[0][0].should.equal(mockApi);
                    mockTransactionHandler1.execute.args[0][1].should.equal(mockResolvedTransaction);
                    sinon.assert.calledOnce(mockRegistry.add);
                    sinon.assert.calledWith(mockRegistry.add, mockTransaction);
                });
        });

        it('should execute the transaction using multiple system handlers', () => {
            mockTransactionHandler1.execute.resolves(1);
            mockTransactionHandler2.execute.resolves(1);
            return engine.invoke(mockContext, 'submitTransaction', ['Transaction:default', JSON.stringify(fakeJSON)])
                .then(() => {
                    sinon.assert.calledOnce(mockTransactionHandler1.execute);
                    mockTransactionHandler1.execute.args[0][0].should.equal(mockApi);
                    mockTransactionHandler1.execute.args[0][1].should.equal(mockResolvedTransaction);
                    sinon.assert.calledOnce(mockTransactionHandler2.execute);
                    mockTransactionHandler2.execute.args[0][0].should.equal(mockApi);
                    mockTransactionHandler2.execute.args[0][1].should.equal(mockResolvedTransaction);
                    sinon.assert.calledOnce(mockRegistry.add);
                    sinon.assert.calledWith(mockRegistry.add, mockTransaction);
                });
        });

        it('should execute the transaction using a user handler', () => {
            mockCompiledScriptBundle.execute.resolves(1);
            return engine.invoke(mockContext, 'submitTransaction', ['Transaction:default', JSON.stringify(fakeJSON)])
                .then(() => {
                    sinon.assert.calledOnce(mockCompiledScriptBundle.execute);
                    mockCompiledScriptBundle.execute.args[0][0].should.equal(mockApi);
                    mockCompiledScriptBundle.execute.args[0][1].should.equal(mockResolvedTransaction);
                    sinon.assert.calledOnce(mockRegistry.add);
                    sinon.assert.calledWith(mockRegistry.add, mockTransaction);
                });
        });

        it('should execute the transaction using multiple system handlers and a user handler', () => {
            mockTransactionHandler1.execute.resolves(1);
            mockTransactionHandler2.execute.resolves(1);
            mockCompiledScriptBundle.execute.resolves(1);
            return engine.invoke(mockContext, 'submitTransaction', ['Transaction:default', JSON.stringify(fakeJSON)])
                .then(() => {
                    sinon.assert.calledOnce(mockTransactionHandler1.execute);
                    mockTransactionHandler1.execute.args[0][0].should.equal(mockApi);
                    mockTransactionHandler1.execute.args[0][1].should.equal(mockResolvedTransaction);
                    sinon.assert.calledOnce(mockTransactionHandler2.execute);
                    mockTransactionHandler2.execute.args[0][0].should.equal(mockApi);
                    mockTransactionHandler2.execute.args[0][1].should.equal(mockResolvedTransaction);
                    sinon.assert.calledOnce(mockCompiledScriptBundle.execute);
                    mockCompiledScriptBundle.execute.args[0][0].should.equal(mockApi);
                    mockCompiledScriptBundle.execute.args[0][1].should.equal(mockResolvedTransaction);
                    sinon.assert.calledOnce(mockRegistry.add);
                    sinon.assert.calledWith(mockRegistry.add, mockTransaction);
                });
        });

        it('should execute the transaction using a system handler (historian record other paths)', () => {
            mockTransactionHandler1.execute.resolves(1);
            mockParticipant.getIdentifier.returns('fred');


            mockContext.getParticipant.returns(mockParticipant);
            mockContext.getEventService.returns(mockEventService);
            mockEventService.getEvents.returns([]);


            return engine.invoke(mockContext, 'submitTransaction', ['Transaction:default', JSON.stringify(fakeJSON)])
                .then(() => {
                    sinon.assert.calledOnce(mockTransactionHandler1.execute);
                    mockTransactionHandler1.execute.args[0][0].should.equal(mockApi);
                    mockTransactionHandler1.execute.args[0][1].should.equal(mockResolvedTransaction);
                    sinon.assert.calledOnce(mockRegistry.add);
                    sinon.assert.calledWith(mockRegistry.add, mockTransaction);
                });
        });

        it('Historian no evenets', () => {
            mockTransactionHandler1.execute.resolves(1);
            mockParticipant.getIdentifier.returns('fred');


            mockContext.getParticipant.returns(mockParticipant);
            mockContext.getEventService.returns(mockEventService);
            mockEventService.getEvents.returns(null);


            return engine.invoke(mockContext, 'submitTransaction', ['Transaction:default', JSON.stringify(fakeJSON)])
                .then(() => {
                    sinon.assert.calledOnce(mockTransactionHandler1.execute);
                    mockTransactionHandler1.execute.args[0][0].should.equal(mockApi);
                    mockTransactionHandler1.execute.args[0][1].should.equal(mockResolvedTransaction);
                    sinon.assert.calledOnce(mockRegistry.add);
                    sinon.assert.calledWith(mockRegistry.add, mockTransaction);
                });
        });

        it('should execute the transaction using a system handler (historian record other paths #2)', () => {
            mockTransactionHandler1.execute.resolves(1);
            mockParticipant.getIdentifier.returns('fred');


            mockContext.getParticipant.returns(mockParticipant);
            mockContext.getEventService.returns(mockEventService);
            mockEventService.getEvents.returns([ {data:'really'}  ]);
            mockSerializer.fromJSON.returns({data:'jsonified'});

            return engine.invoke(mockContext, 'submitTransaction', ['Transaction:default', JSON.stringify(fakeJSON)])
                .then(() => {
                    sinon.assert.calledOnce(mockTransactionHandler1.execute);
                    mockTransactionHandler1.execute.args[0][0].should.equal(mockApi);
                    mockTransactionHandler1.execute.args[0][1].should.equal(mockResolvedTransaction);
                    sinon.assert.calledOnce(mockRegistry.add);
                    sinon.assert.calledWith(mockRegistry.add, mockTransaction);
                });
        });

    });

});<|MERGE_RESOLUTION|>--- conflicted
+++ resolved
@@ -29,11 +29,8 @@
 const Resource = require('composer-common').Resource;
 const ScriptManager = require('composer-common').ScriptManager;
 const Serializer = require('composer-common').Serializer;
-<<<<<<< HEAD
-=======
 const Factory = require('composer-common').Factory;
 
->>>>>>> e6bb9d3b
 const TransactionHandler = require('../lib/transactionhandler');
 
 const chai = require('chai');
@@ -56,11 +53,6 @@
     let mockApi;
     let mockScriptManager;
     let mockCompiledScriptBundle;
-<<<<<<< HEAD
-    let mockRegistry;
-    let mockTransactionHandler1;
-    let mockTransactionHandler2;
-=======
     let mockRegistry,mockHistorian;
     let mockTransactionHandler1;
     let mockTransactionHandler2;
@@ -68,7 +60,6 @@
     let mockIdentityManager;
     let mockParticipant;
     let mockEventService;
->>>>>>> e6bb9d3b
 
     beforeEach(() => {
         mockContainer = sinon.createStubInstance(Container);
@@ -99,19 +90,14 @@
         mockContext.getCompiledScriptBundle.returns(mockCompiledScriptBundle);
         mockRegistry = sinon.createStubInstance(Registry);
         mockRegistryManager.get.withArgs('Transaction', 'default').resolves(mockRegistry);
-<<<<<<< HEAD
-=======
         mockHistorian = sinon.createStubInstance(Registry);
         mockRegistryManager.get.withArgs('Historian', 'HistorianRegistry').resolves(mockHistorian);
 
->>>>>>> e6bb9d3b
         mockTransactionHandler1 = sinon.createStubInstance(TransactionHandler);
         mockTransactionHandler1.execute.resolves(0);
         mockTransactionHandler2 = sinon.createStubInstance(TransactionHandler);
         mockTransactionHandler2.execute.resolves(0);
         mockContext.getTransactionHandlers.returns([mockTransactionHandler1, mockTransactionHandler2]);
-<<<<<<< HEAD
-=======
         mockFactory = sinon.createStubInstance(Factory);
         mockContext.getFactory.returns(mockFactory);
         mockFactory.newResource.returns({});
@@ -126,7 +112,6 @@
         mockParticipant = sinon.createStubInstance(Resource);
         mockEventService = sinon.createStubInstance(EventService);
 
->>>>>>> e6bb9d3b
     });
 
     describe('#submitTransaction', () => {
