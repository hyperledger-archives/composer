/*
 * Licensed under the Apache License, Version 2.0 (the "License");
 * you may not use this file except in compliance with the License.
 * You may obtain a copy of the License at
 *
 * http://www.apache.org/licenses/LICENSE-2.0
 *
 * Unless required by applicable law or agreed to in writing, software
 * distributed under the License is distributed on an "AS IS" BASIS,
 * WITHOUT WARRANTIES OR CONDITIONS OF ANY KIND, either express or implied.
 * See the License for the specific language governing permissions and
 * limitations under the License.
 */

'use strict';


const Container = require('../lib/container');
const Context = require('../lib/context');
const DataCollection = require('../lib/datacollection');
const DataService = require('../lib/dataservice');
const Engine = require('../lib/engine');
const LoggingService = require('../lib/loggingservice');
const RegistryManager = require('../lib/registrymanager');
const version = require('../package.json').version;
const Serializer = require('composer-common').Serializer;
const AccessController = require('../lib/accesscontroller');
const Logger = require('composer-common').Logger;
const chai = require('chai');
chai.should();
chai.use(require('chai-as-promised'));
const sinon = require('sinon');


describe('EngineBusinessNetworks', () => {

    let mockContainer;
    let mockLoggingService;
    let mockContext;
    let mockDataService;
    let mockRegistryManager;
    let engine;
    let sandbox;
    let mockSerializer, mockAccessController;

    beforeEach(() => {
        mockSerializer = sinon.createStubInstance(Serializer);
        mockLoggingService = sinon.createStubInstance(LoggingService);
        mockRegistryManager = sinon.createStubInstance(RegistryManager);

        mockContainer = sinon.createStubInstance(Container);
        mockContainer.getLoggingService.returns(mockLoggingService);
        mockContainer.getVersion.returns(version);

        mockDataService = sinon.createStubInstance(DataService);
        const sysdata = sinon.createStubInstance(DataCollection);
        mockDataService.getCollection.withArgs('$sysdata').resolves(sysdata);

        mockContext = sinon.createStubInstance(Context);
        mockContext.initialize.resolves();
        mockContext.transactionStart.resolves();
        mockContext.transactionPrepare.resolves();
        mockContext.transactionCommit.resolves();
        mockContext.transactionRollback.resolves();
        mockContext.transactionEnd.resolves();
        mockContext.getSerializer.returns(mockSerializer);
        mockContext.getDataService.returns(mockDataService);
        mockContext.getRegistryManager.returns(mockRegistryManager);

        mockAccessController = sinon.createStubInstance(AccessController);
        mockContext.getAccessController.returns(mockAccessController);


<<<<<<< HEAD
        engine = new Engine(mockContainer);
=======
>>>>>>> 9dca0e04
        sandbox = sinon.sandbox.create();
        sandbox.stub(Logger,'setLoggerCfg');

        engine = new Engine(mockContainer);
    });

    afterEach(() => {
        sandbox.restore();
    });

    describe('#getBusinessNetwork', () => {
        const businessNetworkArchive = 'aGVsbG8gd29ybGQ=';

        beforeEach(() => {
            mockContext.getBusinessNetworkArchive.returns(businessNetworkArchive);
        });

        it('should throw for invalid arguments', () => {
            let result = engine.invoke(mockContext, 'getBusinessNetwork', ['no', 'args', 'supported']);
            return result.should.be.rejectedWith(/Invalid arguments "\["no","args","supported"\]" to function "getBusinessNetwork", expecting "\[\]"/);
        });

        it('should return the business network archive', () => {
            return engine.query(mockContext, 'getBusinessNetwork', [])
                .should.become({ data: businessNetworkArchive });
        });

        it('should check READ access', () => {
            return engine.query(mockContext, 'getBusinessNetwork', []).then(() => {
                sinon.assert.calledWithExactly(mockAccessController.check, sinon.match.any, 'READ');
            });
        });
    });

});<|MERGE_RESOLUTION|>--- conflicted
+++ resolved
@@ -71,10 +71,6 @@
         mockContext.getAccessController.returns(mockAccessController);
 
 
-<<<<<<< HEAD
-        engine = new Engine(mockContainer);
-=======
->>>>>>> 9dca0e04
         sandbox = sinon.sandbox.create();
         sandbox.stub(Logger,'setLoggerCfg');
 
