/*
 * Licensed under the Apache License, Version 2.0 (the "License");
 * you may not use this file except in compliance with the License.
 * You may obtain a copy of the License at
 *
 * http://www.apache.org/licenses/LICENSE-2.0
 *
 * Unless required by applicable law or agreed to in writing, software
 * distributed under the License is distributed on an "AS IS" BASIS,
 * WITHOUT WARRANTIES OR CONDITIONS OF ANY KIND, either express or implied.
 * See the License for the specific language governing permissions and
 * limitations under the License.
 */

'use strict';


const Container = require('../lib/container');
const Context = require('../lib/context');
const DataCollection = require('../lib/datacollection');
const DataService = require('../lib/dataservice');
const Engine = require('../lib/engine');
const LoggingService = require('../lib/loggingservice');
const RegistryManager = require('../lib/registrymanager');
const version = require('../package.json').version;
const Serializer = require('composer-common').Serializer;
const AccessController = require('../lib/accesscontroller');

const chai = require('chai');
chai.should();
chai.use(require('chai-as-promised'));
const sinon = require('sinon');


describe('EngineBusinessNetworks', () => {

    let mockContainer;
    let mockLoggingService;
    let mockContext;
    let mockDataService;
    let mockRegistryManager;
    let engine;
    let sandbox;
    let mockSerializer, mockAccessController;

    beforeEach(() => {
        mockSerializer = sinon.createStubInstance(Serializer);


        mockContainer = sinon.createStubInstance(Container);
        mockLoggingService = sinon.createStubInstance(LoggingService);
        mockContainer.getLoggingService.returns(mockLoggingService);
        mockContainer.getVersion.returns(version);
        mockContext = sinon.createStubInstance(Context);
        mockContext.initialize.resolves();
        mockContext.transactionStart.resolves();
        mockContext.transactionPrepare.resolves();
        mockContext.transactionCommit.resolves();
        mockContext.transactionRollback.resolves();
        mockContext.transactionEnd.resolves();
        mockContext.getSerializer.returns(mockSerializer);
        mockDataService = sinon.createStubInstance(DataService);
        mockRegistryManager = sinon.createStubInstance(RegistryManager);
        mockContext.getDataService.returns(mockDataService);
        mockContext.getRegistryManager.returns(mockRegistryManager);

        mockAccessController = sinon.createStubInstance(AccessController);
        mockContext.getAccessController.returns(mockAccessController);

        engine = new Engine(mockContainer);
<<<<<<< HEAD

=======
        sandbox = sinon.sandbox.create();
>>>>>>> 4c5c9157
    });

    afterEach(() => {
        sandbox.restore();
    });

    describe('#getBusinessNetwork', () => {

        it('should throw for invalid arguments', () => {
            let result = engine.invoke(mockContext, 'getBusinessNetwork', ['no', 'args', 'supported']);
            return result.should.be.rejectedWith(/Invalid arguments "\["no","args","supported"\]" to function "getBusinessNetwork", expecting "\[\]"/);
        });

        it('should return the business network archive', () => {
            let sysdata = sinon.createStubInstance(DataCollection);
            sysdata.get.withArgs('businessnetwork').resolves({ data: 'aGVsbG8gd29ybGQ=', hash: 'dc9c1c09907c36f5379d615ae61c02b46ba254d92edb77cb63bdcc5247ccd01c' });
            mockDataService.getCollection.withArgs('$sysdata').resolves(sysdata);
            return engine.query(mockContext, 'getBusinessNetwork', [])
                .then((result) => {
                    result.should.deep.equal({ data: 'aGVsbG8gd29ybGQ=', hash: 'dc9c1c09907c36f5379d615ae61c02b46ba254d92edb77cb63bdcc5247ccd01c' });
                });
        });

    });

    describe('#undeployBusinessNetwork', () => {

        it('should throw for invalid arguments', () => {
            let result = engine.invoke(mockContext, 'undeployBusinessNetwork', ['no', 'args', 'supported']);
            return result.should.be.rejectedWith(/Invalid arguments "\["no","args","supported"\]" to function "undeployBusinessNetwork", expecting "\[\]"/);
        });

        it('should set the undeploy flag on a business network', () => {
            let businessNetwork = { data: 'data', hash: 'hash' };
            let sysdata = sinon.createStubInstance(DataCollection);
            mockDataService.getCollection.withArgs('$sysdata').resolves(sysdata);
            sysdata.get.withArgs('businessnetwork').resolves(businessNetwork);

            return engine.invoke(mockContext, 'undeployBusinessNetwork', [])
                .then(() => {
                    sinon.assert.calledTwice(sysdata.get);
                    sinon.assert.calledWith(sysdata.get, 'businessnetwork');
                    sinon.assert.calledWith(sysdata.get, 'metanetwork');
                    businessNetwork.undeploy = true;
                    sinon.assert.calledOnce(sysdata.update);
                    sinon.assert.calledWith(sysdata.update, 'businessnetwork', businessNetwork);
                });
        });

    });
});<|MERGE_RESOLUTION|>--- conflicted
+++ resolved
@@ -68,11 +68,7 @@
         mockContext.getAccessController.returns(mockAccessController);
 
         engine = new Engine(mockContainer);
-<<<<<<< HEAD
 
-=======
-        sandbox = sinon.sandbox.create();
->>>>>>> 4c5c9157
     });
 
     afterEach(() => {
