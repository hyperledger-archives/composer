--- conflicted
+++ resolved
@@ -61,12 +61,8 @@
         participant = factory.newResource('org.acme', 'TestParticipant', '1');
         scriptManager = new ScriptManager(modelManager);
         mockRegistryManager = sinon.createStubInstance(RegistryManager);
-<<<<<<< HEAD
-        api = new Api(factory, ',serializer', participant, mockRegistryManager); // TODO DCS
-=======
         mockSerializer = sinon.createStubInstance(Serializer);
         api = new Api(factory, mockSerializer, participant, mockRegistryManager);
->>>>>>> 47179a7e
     });
 
     afterEach(() => {
