/*
 * Licensed under the Apache License, Version 2.0 (the "License");
 * you may not use this file except in compliance with the License.
 * You may obtain a copy of the License at
 *
 * http://www.apache.org/licenses/LICENSE-2.0
 *
 * Unless required by applicable law or agreed to in writing, software
 * distributed under the License is distributed on an "AS IS" BASIS,
 * WITHOUT WARRANTIES OR CONDITIONS OF ANY KIND, either express or implied.
 * See the License for the specific language governing permissions and
 * limitations under the License.
 */

'use strict';

const AclCompiler = require('../lib/aclcompiler');
const BusinessNetworkDefinition = require('composer-common').BusinessNetworkDefinition;
const CompiledAclBundle = require('../lib/compiledaclbundle');
const CompiledQueryBundle = require('../lib/compiledquerybundle');
const CompiledScriptBundle = require('../lib/compiledscriptbundle');
const Container = require('../lib/container');
const Context = require('../lib/context');
const DataCollection = require('../lib/datacollection');
const DataService = require('../lib/dataservice');
const Engine = require('../lib/engine');
const Factory = require('composer-common').Factory;
const Logger = require('composer-common').Logger;
const LoggingService = require('../lib/loggingservice');
const ModelManager = require('composer-common').ModelManager;
const QueryCompiler = require('../lib/querycompiler');
const RegistryManager = require('../lib/registrymanager');
const Resource = require('composer-common').Resource;
const ScriptCompiler = require('../lib/scriptcompiler');
const ScriptManager = require('composer-common').ScriptManager;
const Serializer = require('composer-common').Serializer;
const version = require('../package.json').version;

const chai = require('chai');
const should = chai.should();
chai.use(require('chai-as-promised'));
const sinon = require('sinon');


<<<<<<< HEAD
=======
const LOG = Logger.getLog('Engine');

>>>>>>> 4c5c9157
describe('Engine', () => {

    let modelManager;
    let factory;
    let serializer;
    let mockContainer;
    let mockLoggingService;
    let mockContext;
    let mockDataService;
    let mockRegistryManager;
    let engine;
    let sandbox;

    beforeEach(() => {
        modelManager = new ModelManager();
        factory = new Factory(modelManager);
        serializer = new Serializer(factory, modelManager);
        mockContainer = sinon.createStubInstance(Container);
        mockLoggingService = sinon.createStubInstance(LoggingService);
        mockContainer.getLoggingService.returns(mockLoggingService);
        mockContainer.getVersion.returns(version);
        mockContext = sinon.createStubInstance(Context);
        mockContext.initialize.resolves();
        mockContext.transactionStart.resolves();
        mockContext.transactionPrepare.resolves();
        mockContext.transactionCommit.resolves();
        mockContext.transactionRollback.resolves();
        mockContext.transactionEnd.resolves();
        mockDataService = sinon.createStubInstance(DataService);
        mockRegistryManager = sinon.createStubInstance(RegistryManager);
        mockContext.initialize.resolves();
        mockContext.getDataService.returns(mockDataService);
        mockContext.getRegistryManager.returns(mockRegistryManager);
        engine = new Engine(mockContainer);
        sandbox = sinon.sandbox.create();
    });

    afterEach(() => {
        sandbox.restore();
    });

    describe('#getContainer', () => {

        it('should return the container', () => {
            engine.getContainer().should.equal(mockContainer);
        });

    });

    describe('#installLogger', () => {

        it('should install a logger for debug level logging', () => {
            LOG.debug('installLogger', 'hello', 'world');
            sinon.assert.calledWith(mockLoggingService.logDebug, sinon.match(/hello.*world/));
        });

        it('should install a logger for warn level logging', () => {
            LOG.warn('installLogger', 'hello', 'world');
            sinon.assert.calledWith(mockLoggingService.logWarning, sinon.match(/hello.*world/));
        });

        it('should install a logger for info level logging', () => {
            LOG.info('installLogger', 'hello', 'world');
            sinon.assert.calledWith(mockLoggingService.logInfo, sinon.match(/hello.*world/));
        });

        it('should install a logger for verbose level logging', () => {
            LOG.verbose('installLogger', 'hello', 'world');
            sinon.assert.calledWith(mockLoggingService.logDebug, sinon.match(/hello.*world/));
        });

        it('should install a logger for error level logging', () => {
            LOG.error('installLogger', 'hello', 'world');
            sinon.assert.calledWith(mockLoggingService.logError, sinon.match(/hello.*world/));
        });

        it('should format multiple arguments into a comma separated list', () => {
            LOG.debug('installLogger', 'hello', 'world', 'i', 'am', 'simon');
            sinon.assert.calledWith(mockLoggingService.logDebug, sinon.match(/world, i, am, simon/));
        });

    });

    describe('#init', () => {

        let tx;
        let json;

        beforeEach(() => {
            tx = factory.newTransaction('org.hyperledger.composer.system', 'StartBusinessNetwork');
            tx.businessNetworkArchive = 'aGVsbG8gd29ybGQ=';
            json = serializer.toJSON(tx);
            sinon.stub(engine, 'submitTransaction').resolves();
        });

        it('should throw for an unrecognized function', () => {
            (() => {
                engine.init(mockContext, 'blahblahblah', []);
            }).should.throw(/Unsupported function "blahblahblah" with arguments "\[\]"/);
        });

        it('should throw for invalid arguments', () => {
            (() => {
                engine.init(mockContext, 'init', ['no', 'args', 'supported']);
            }).should.throw(/Invalid arguments "\["no","args","supported"\]" to function "init", expecting "\[\"serializedResource\"\]"/);
        });

        it('should throw for a missing $class', () => {
            delete json.$class;
            (() => {
                engine.init(mockContext, 'init', [JSON.stringify(json)]);
            }).should.throw(/The transaction data specified is not valid/);
        });

        it('should throw for an invalid $class', () => {
            json.$class = 'WoopWoop';
            (() => {
                engine.init(mockContext, 'init', [JSON.stringify(json)]);
            }).should.throw(/The transaction data specified is not valid/);
        });

        it('should throw for a missing businessNetworkArchive', () => {
            delete json.businessNetworkArchive;
            (() => {
                engine.init(mockContext, 'init', [JSON.stringify(json)]);
            }).should.throw(/The business network archive specified is not valid/);
        });

        it('should throw for an empty businessNetworkArchive', () => {
            json.businessNetworkArchive = '';
            (() => {
                engine.init(mockContext, 'init', [JSON.stringify(json)]);
            }).should.throw(/The business network archive specified is not valid/);
        });

        it('should accept upgrade function', () => {
            return engine.init(mockContext, 'upgrade');
        });

        it('should enable logging if logging specified on the init', () => {
            let sysdata = sinon.createStubInstance(DataCollection);
            let sysregistries = sinon.createStubInstance(DataCollection);
            mockDataService.ensureCollection.withArgs('$sysdata').resolves(sysdata);
            let mockBusinessNetworkDefinition = sinon.createStubInstance(BusinessNetworkDefinition);
            let mockScriptManager = sinon.createStubInstance(ScriptManager);
            mockBusinessNetworkDefinition.getScriptManager.returns(mockScriptManager);
            mockBusinessNetworkDefinition.getIdentifier.returns('test');
            sandbox.stub(BusinessNetworkDefinition, 'fromArchive').resolves(mockBusinessNetworkDefinition);
            let mockScriptCompiler = sinon.createStubInstance(ScriptCompiler);
            let mockCompiledScriptBundle = sinon.createStubInstance(CompiledScriptBundle);
            mockScriptCompiler.compile.returns(mockCompiledScriptBundle);
            mockContext.getScriptCompiler.returns(mockScriptCompiler);
            let mockQueryCompiler = sinon.createStubInstance(QueryCompiler);
            let mockCompiledQueryBundle = sinon.createStubInstance(CompiledQueryBundle);
            mockQueryCompiler.compile.returns(mockCompiledQueryBundle);
            mockContext.getQueryCompiler.returns(mockQueryCompiler);
            let mockAclCompiler = sinon.createStubInstance(AclCompiler);
            let mockCompiledAclBundle = sinon.createStubInstance(CompiledAclBundle);
            mockAclCompiler.compile.returns(mockCompiledAclBundle);
            mockContext.getAclCompiler.returns(mockAclCompiler);
            sysdata.add.withArgs('businessnetwork', sinon.match.any).resolves();
            mockDataService.ensureCollection.withArgs('$sysregistries').resolves(sysregistries);
            mockRegistryManager.ensure.withArgs('Transaction', 'default', 'Default Transaction Registry').resolves();
            sandbox.stub(Context, 'cacheBusinessNetwork');
            sandbox.stub(Context, 'cacheCompiledScriptBundle');
            sandbox.stub(Context, 'cacheCompiledQueryBundle');
            sandbox.stub(Context, 'cacheCompiledAclBundle');
            mockRegistryManager.createDefaults.resolves();
            mockContext.getParticipant.returns(null);
            json.logLevel = 'DEBUG';
            return engine.init(mockContext, 'init', [JSON.stringify(json)])
                .then(() => {
                    sinon.assert.calledOnce(mockLoggingService.setLogLevel);
                    sinon.assert.calledWith(mockLoggingService.setLogLevel, 'DEBUG');


                    sinon.assert.calledTwice(mockDataService.ensureCollection);
                    sinon.assert.calledWith(mockDataService.ensureCollection, '$sysdata');
                    sinon.assert.calledOnce(BusinessNetworkDefinition.fromArchive);
                    sinon.assert.calledWith(BusinessNetworkDefinition.fromArchive, sinon.match((archive) => {
                        return archive.compare(Buffer.from('hello world')) === 0;
                    }));
                    sinon.assert.calledOnce(mockScriptCompiler.compile);
                    sinon.assert.calledWith(mockScriptCompiler.compile, mockScriptManager);
                    sinon.assert.calledTwice(sysdata.add);
                    sinon.assert.calledWith(sysdata.add, 'businessnetwork', { data: 'aGVsbG8gd29ybGQ=', hash: 'dc9c1c09907c36f5379d615ae61c02b46ba254d92edb77cb63bdcc5247ccd01c' });
                    sinon.assert.calledWith(Context.cacheBusinessNetwork, 'dc9c1c09907c36f5379d615ae61c02b46ba254d92edb77cb63bdcc5247ccd01c', mockBusinessNetworkDefinition);
                    sinon.assert.calledWith(sysdata.add, 'metanetwork', { '$class': 'org.hyperledger.composer.system.Network', 'networkId':'test' });
                    sinon.assert.calledOnce(Context.cacheBusinessNetwork);
                    sinon.assert.calledWith(Context.cacheBusinessNetwork, 'dc9c1c09907c36f5379d615ae61c02b46ba254d92edb77cb63bdcc5247ccd01c', mockBusinessNetworkDefinition);
                    sinon.assert.calledOnce(Context.cacheCompiledScriptBundle);
                    sinon.assert.calledWith(Context.cacheCompiledScriptBundle, 'dc9c1c09907c36f5379d615ae61c02b46ba254d92edb77cb63bdcc5247ccd01c', mockCompiledScriptBundle);
                    sinon.assert.calledOnce(Context.cacheCompiledQueryBundle);
                    sinon.assert.calledWith(Context.cacheCompiledQueryBundle, 'dc9c1c09907c36f5379d615ae61c02b46ba254d92edb77cb63bdcc5247ccd01c', mockCompiledQueryBundle);
                    sinon.assert.calledOnce(Context.cacheCompiledAclBundle);
                    sinon.assert.calledWith(Context.cacheCompiledAclBundle, 'dc9c1c09907c36f5379d615ae61c02b46ba254d92edb77cb63bdcc5247ccd01c', mockCompiledAclBundle);
                    sinon.assert.calledWith(mockDataService.ensureCollection, '$sysregistries');
                    sinon.assert.calledOnce(mockRegistryManager.createDefaults);
                    sinon.assert.calledOnce(mockContext.initialize);
                    sinon.assert.calledWith(mockContext.initialize, {
                        function: 'init',
                        arguments: [JSON.stringify(json)],
                        businessNetworkDefinition: mockBusinessNetworkDefinition,
                        compiledScriptBundle: mockCompiledScriptBundle,
                        compiledQueryBundle: mockCompiledQueryBundle,
                        compiledAclBundle: mockCompiledAclBundle,
                        sysregistries: sysregistries,
                        container: sinon.match.any
                    });
                    sinon.assert.calledOnce(engine.submitTransaction);
                    const txs = engine.submitTransaction.args.map((arg) => {
                        return JSON.parse(arg[1]);
                    });
                    txs[0].$class.should.equal('org.hyperledger.composer.system.StartBusinessNetwork');
                    txs[0].transactionId.should.equal(json.transactionId);
                    sinon.assert.calledOnce(mockContext.transactionStart);
                    sinon.assert.calledWith(mockContext.transactionStart, false);
                    sinon.assert.calledOnce(mockContext.transactionPrepare);
                    sinon.assert.calledOnce(mockContext.transactionCommit);
                    sinon.assert.notCalled(mockContext.transactionRollback);
                    sinon.assert.calledOnce(mockContext.transactionEnd);
                });
        });

        it('should create system collections and default registries', () => {
            let sysdata = sinon.createStubInstance(DataCollection);
            let sysregistries = sinon.createStubInstance(DataCollection);
            mockDataService.ensureCollection.withArgs('$sysdata').resolves(sysdata);
            let mockBusinessNetworkDefinition = sinon.createStubInstance(BusinessNetworkDefinition);
            let mockScriptManager = sinon.createStubInstance(ScriptManager);
            mockBusinessNetworkDefinition.getScriptManager.returns(mockScriptManager);
            mockBusinessNetworkDefinition.getIdentifier.returns('test');
            sandbox.stub(BusinessNetworkDefinition, 'fromArchive').resolves(mockBusinessNetworkDefinition);
            let mockScriptCompiler = sinon.createStubInstance(ScriptCompiler);
            let mockCompiledScriptBundle = sinon.createStubInstance(CompiledScriptBundle);
            mockScriptCompiler.compile.returns(mockCompiledScriptBundle);
            mockContext.getScriptCompiler.returns(mockScriptCompiler);
            let mockQueryCompiler = sinon.createStubInstance(QueryCompiler);
            let mockCompiledQueryBundle = sinon.createStubInstance(CompiledQueryBundle);
            mockQueryCompiler.compile.returns(mockCompiledQueryBundle);
            mockContext.getQueryCompiler.returns(mockQueryCompiler);
            let mockAclCompiler = sinon.createStubInstance(AclCompiler);
            let mockCompiledAclBundle = sinon.createStubInstance(CompiledAclBundle);
            mockAclCompiler.compile.returns(mockCompiledAclBundle);
            mockContext.getAclCompiler.returns(mockAclCompiler);
            sysdata.add.withArgs('businessnetwork', sinon.match.any).resolves();
            mockDataService.ensureCollection.withArgs('$sysregistries').resolves(sysregistries);

            sandbox.stub(Context, 'cacheBusinessNetwork');
            sandbox.stub(Context, 'cacheCompiledScriptBundle');
            mockRegistryManager.createDefaults.resolves();
            return engine.init(mockContext, 'init', [JSON.stringify(json)])
                .then(() => {
                    sinon.assert.notCalled(mockLoggingService.setLogLevel);
                    sinon.assert.calledTwice(mockDataService.ensureCollection);
                    sinon.assert.calledWith(mockDataService.ensureCollection, '$sysdata');
                    sinon.assert.calledOnce(BusinessNetworkDefinition.fromArchive);
                    sinon.assert.calledWith(BusinessNetworkDefinition.fromArchive, sinon.match((archive) => {
                        return archive.compare(Buffer.from('hello world')) === 0;
                    }));
                    sinon.assert.calledOnce(mockScriptCompiler.compile);
                    sinon.assert.calledWith(mockScriptCompiler.compile, mockScriptManager);
                    sinon.assert.calledTwice(sysdata.add);
                    sinon.assert.calledWith(sysdata.add, 'businessnetwork', { data: 'aGVsbG8gd29ybGQ=', hash: 'dc9c1c09907c36f5379d615ae61c02b46ba254d92edb77cb63bdcc5247ccd01c' });
                    sinon.assert.calledWith(sysdata.add, 'metanetwork', { '$class': 'org.hyperledger.composer.system.Network', 'networkId':'test' });
                    sinon.assert.calledOnce(Context.cacheBusinessNetwork);
                    sinon.assert.calledWith(Context.cacheBusinessNetwork, 'dc9c1c09907c36f5379d615ae61c02b46ba254d92edb77cb63bdcc5247ccd01c', mockBusinessNetworkDefinition);
                    sinon.assert.calledOnce(Context.cacheCompiledScriptBundle);
                    sinon.assert.calledWith(Context.cacheCompiledScriptBundle, 'dc9c1c09907c36f5379d615ae61c02b46ba254d92edb77cb63bdcc5247ccd01c', mockCompiledScriptBundle);
                    sinon.assert.calledWith(mockDataService.ensureCollection, '$sysregistries');
                    sinon.assert.calledOnce(mockRegistryManager.createDefaults);
                    sinon.assert.calledOnce(mockContext.initialize);
                    sinon.assert.calledWith(mockContext.initialize, {
                        function: 'init',
                        arguments: [JSON.stringify(json)],
                        businessNetworkDefinition: mockBusinessNetworkDefinition,
                        compiledScriptBundle: mockCompiledScriptBundle,
                        compiledQueryBundle: mockCompiledQueryBundle,
                        compiledAclBundle: mockCompiledAclBundle,
                        sysregistries: sysregistries,
                        container: sinon.match.any
                    });
                    sinon.assert.calledOnce(engine.submitTransaction);
                    const txs = engine.submitTransaction.args.map((arg) => {
                        return JSON.parse(arg[1]);
                    });
                    txs[0].$class.should.equal('org.hyperledger.composer.system.StartBusinessNetwork');
                    txs[0].transactionId.should.equal(json.transactionId);
                    sinon.assert.calledOnce(mockContext.transactionStart);
                    sinon.assert.calledWith(mockContext.transactionStart, false);
                    sinon.assert.calledOnce(mockContext.transactionPrepare);
                    sinon.assert.calledOnce(mockContext.transactionCommit);
                    sinon.assert.notCalled(mockContext.transactionRollback);
                    sinon.assert.calledOnce(mockContext.transactionEnd);
                });
        });

        it('should reuse the cached compiled script bundle', () => {
            let sysdata = sinon.createStubInstance(DataCollection);
            let sysregistries = sinon.createStubInstance(DataCollection);
            mockDataService.ensureCollection.withArgs('$sysdata').resolves(sysdata);
            let mockBusinessNetworkDefinition = sinon.createStubInstance(BusinessNetworkDefinition);
            let mockScriptManager = sinon.createStubInstance(ScriptManager);
            mockBusinessNetworkDefinition.getScriptManager.returns(mockScriptManager);
            mockBusinessNetworkDefinition.getIdentifier.returns('test');
            sandbox.stub(BusinessNetworkDefinition, 'fromArchive').resolves(mockBusinessNetworkDefinition);
            let mockScriptCompiler = sinon.createStubInstance(ScriptCompiler);
            let mockCompiledScriptBundle = sinon.createStubInstance(CompiledScriptBundle);
            mockScriptCompiler.compile.throws(new Error('should not be called'));
            mockContext.getScriptCompiler.returns(mockScriptCompiler);
            Context.cacheCompiledScriptBundle('dc9c1c09907c36f5379d615ae61c02b46ba254d92edb77cb63bdcc5247ccd01c', mockCompiledScriptBundle);
            let mockQueryCompiler = sinon.createStubInstance(QueryCompiler);
            let mockCompiledQueryBundle = sinon.createStubInstance(CompiledQueryBundle);
            mockQueryCompiler.compile.returns(mockCompiledQueryBundle);
            mockContext.getQueryCompiler.returns(mockQueryCompiler);
            let mockAclCompiler = sinon.createStubInstance(AclCompiler);
            let mockCompiledAclBundle = sinon.createStubInstance(CompiledAclBundle);
            mockAclCompiler.compile.returns(mockCompiledAclBundle);
            mockContext.getAclCompiler.returns(mockAclCompiler);
            sysdata.add.withArgs('businessnetwork', sinon.match.any).resolves();
            mockDataService.ensureCollection.withArgs('$sysregistries').resolves(sysregistries);
            mockRegistryManager.ensure.withArgs('Transaction', 'default', 'Default Transaction Registry').resolves();
            sandbox.stub(Context, 'cacheBusinessNetwork');
            sandbox.stub(Context, 'cacheCompiledScriptBundle');
            mockRegistryManager.createDefaults.resolves();
            return engine.init(mockContext, 'init', [JSON.stringify(json)])
                .then(() => {
                    sinon.assert.notCalled(Context.cacheCompiledScriptBundle);
                });
        });

        it('should reuse the cached compiled query bundle', () => {
            let sysdata = sinon.createStubInstance(DataCollection);
            let sysregistries = sinon.createStubInstance(DataCollection);
            mockDataService.ensureCollection.withArgs('$sysdata').resolves(sysdata);
            let mockBusinessNetworkDefinition = sinon.createStubInstance(BusinessNetworkDefinition);
            let mockScriptManager = sinon.createStubInstance(ScriptManager);
            mockBusinessNetworkDefinition.getScriptManager.returns(mockScriptManager);
            mockBusinessNetworkDefinition.getIdentifier.returns('test');
            sandbox.stub(BusinessNetworkDefinition, 'fromArchive').resolves(mockBusinessNetworkDefinition);
            let mockScriptCompiler = sinon.createStubInstance(ScriptCompiler);
            let mockCompiledScriptBundle = sinon.createStubInstance(CompiledScriptBundle);
            mockScriptCompiler.compile.returns(mockCompiledScriptBundle);
            mockContext.getScriptCompiler.returns(mockScriptCompiler);
            let mockQueryCompiler = sinon.createStubInstance(QueryCompiler);
            let mockCompiledQueryBundle = sinon.createStubInstance(CompiledQueryBundle);
            mockQueryCompiler.compile.throws(new Error('should not be called'));
            mockContext.getQueryCompiler.returns(mockQueryCompiler);
            Context.cacheCompiledQueryBundle('dc9c1c09907c36f5379d615ae61c02b46ba254d92edb77cb63bdcc5247ccd01c', mockCompiledQueryBundle);
            let mockAclCompiler = sinon.createStubInstance(AclCompiler);
            let mockCompiledAclBundle = sinon.createStubInstance(CompiledAclBundle);
            mockAclCompiler.compile.returns(mockCompiledAclBundle);
            mockContext.getAclCompiler.returns(mockAclCompiler);
            sysdata.add.withArgs('businessnetwork', sinon.match.any).resolves();
            mockDataService.ensureCollection.withArgs('$sysregistries').resolves(sysregistries);
            mockRegistryManager.ensure.withArgs('Transaction', 'default', 'Default Transaction Registry').resolves();
            sandbox.stub(Context, 'cacheBusinessNetwork');
            sandbox.stub(Context, 'cacheCompiledQueryBundle');
            mockRegistryManager.createDefaults.resolves();
            return engine.init(mockContext, 'init', [JSON.stringify(json)])
                .then(() => {
                    sinon.assert.notCalled(Context.cacheCompiledQueryBundle);
                });
        });

        it('should reuse the cached compiled ACL bundle', () => {
            let sysdata = sinon.createStubInstance(DataCollection);
            let sysregistries = sinon.createStubInstance(DataCollection);
            mockDataService.ensureCollection.withArgs('$sysdata').resolves(sysdata);
            let mockBusinessNetworkDefinition = sinon.createStubInstance(BusinessNetworkDefinition);
            let mockScriptManager = sinon.createStubInstance(ScriptManager);
            mockBusinessNetworkDefinition.getScriptManager.returns(mockScriptManager);
            mockBusinessNetworkDefinition.getIdentifier.returns('test');
            sandbox.stub(BusinessNetworkDefinition, 'fromArchive').resolves(mockBusinessNetworkDefinition);
            let mockScriptCompiler = sinon.createStubInstance(ScriptCompiler);
            let mockCompiledScriptBundle = sinon.createStubInstance(CompiledScriptBundle);
            mockScriptCompiler.compile.returns(mockCompiledScriptBundle);
            mockContext.getScriptCompiler.returns(mockScriptCompiler);
            let mockQueryCompiler = sinon.createStubInstance(QueryCompiler);
            let mockCompiledQueryBundle = sinon.createStubInstance(CompiledQueryBundle);
            mockQueryCompiler.compile.returns(mockCompiledQueryBundle);
            mockContext.getQueryCompiler.returns(mockQueryCompiler);
            let mockAclCompiler = sinon.createStubInstance(AclCompiler);
            let mockCompiledAclBundle = sinon.createStubInstance(CompiledAclBundle);
            mockAclCompiler.compile.throws(new Error('should not be called'));
            mockContext.getAclCompiler.returns(mockAclCompiler);
            Context.cacheCompiledAclBundle('dc9c1c09907c36f5379d615ae61c02b46ba254d92edb77cb63bdcc5247ccd01c', mockCompiledAclBundle);
            sysdata.add.withArgs('businessnetwork', sinon.match.any).resolves();
            mockDataService.ensureCollection.withArgs('$sysregistries').resolves(sysregistries);
            mockRegistryManager.ensure.withArgs('Transaction', 'default', 'Default Transaction Registry').resolves();
            sandbox.stub(Context, 'cacheBusinessNetwork');
            sandbox.stub(Context, 'cacheCompiledAclBundle');
            mockRegistryManager.createDefaults.resolves();
            return engine.init(mockContext, 'init', [JSON.stringify(json)])
                .then(() => {
                    sinon.assert.notCalled(Context.cacheCompiledAclBundle);
                });
        });

        it('should throw if an error occurs', () => {
            let mockDataCollection = sinon.createStubInstance(DataCollection);
            mockDataService.getCollection.rejects();
            mockDataService.createCollection.resolves(mockDataCollection);
            let mockBusinessNetworkDefinition = sinon.createStubInstance(BusinessNetworkDefinition);
            let mockScriptManager = sinon.createStubInstance(ScriptManager);
            mockBusinessNetworkDefinition.getScriptManager.returns(mockScriptManager);
            sandbox.stub(BusinessNetworkDefinition, 'fromArchive').resolves(mockBusinessNetworkDefinition);
            let mockScriptCompiler = sinon.createStubInstance(ScriptCompiler);
            let mockCompiledScriptBundle = sinon.createStubInstance(CompiledScriptBundle);
            mockScriptCompiler.compile.returns(mockCompiledScriptBundle);
            mockContext.getScriptCompiler.returns(mockScriptCompiler);
            mockRegistryManager.get.withArgs('Transaction', 'default').rejects();
            mockRegistryManager.add.withArgs('Transaction', 'default').rejects();
            return engine.init(mockContext, 'init', [JSON.stringify(json)])
                .should.be.rejected
                .then(() => {
                    sinon.assert.calledOnce(mockContext.transactionStart);
                    sinon.assert.calledWith(mockContext.transactionStart, false);
                    sinon.assert.notCalled(mockContext.transactionPrepare);
                    sinon.assert.notCalled(mockContext.transactionCommit);
                    sinon.assert.calledOnce(mockContext.transactionRollback);
                    sinon.assert.calledOnce(mockContext.transactionEnd);
                });
        });

        it('should execute any specified bootstrap transactions', () => {
            json.bootstrapTransactions = [
                {
                    $class: 'org.hyperledger.composer.system.AddParticipant',
                    targetRegistry: 'resource:org.hyperledger.composer.system.ParticipantRegistry#doges',
                    resources: [
                        {
                            $class: 'org.acme.SampleParticipant',
                            participantId: 'PARTICIPANT_1'
                        },
                        {
                            $class: 'org.acme.SampleParticipant',
                            participantId: 'PARTICIPANT_1'
                        }
                    ]
                },
                {
                    $class: 'org.hyperledger.composer.system.BindIdentity',
                    participant: 'resource:org.acme.SampleParticipant#PARTICIPANT_1',
                    certificate: '----BEGIN CERTIFICATE\nsuch certificate\n----END CERTIFICATE-----\n'
                }
            ];
            let sysdata = sinon.createStubInstance(DataCollection);
            let sysregistries = sinon.createStubInstance(DataCollection);
            mockDataService.ensureCollection.withArgs('$sysdata').resolves(sysdata);
            let mockBusinessNetworkDefinition = sinon.createStubInstance(BusinessNetworkDefinition);
            let mockScriptManager = sinon.createStubInstance(ScriptManager);
            mockBusinessNetworkDefinition.getScriptManager.returns(mockScriptManager);
            mockBusinessNetworkDefinition.getIdentifier.returns('test');
            sandbox.stub(BusinessNetworkDefinition, 'fromArchive').resolves(mockBusinessNetworkDefinition);
            let mockScriptCompiler = sinon.createStubInstance(ScriptCompiler);
            let mockCompiledScriptBundle = sinon.createStubInstance(CompiledScriptBundle);
            mockScriptCompiler.compile.returns(mockCompiledScriptBundle);
            mockContext.getScriptCompiler.returns(mockScriptCompiler);
            let mockQueryCompiler = sinon.createStubInstance(QueryCompiler);
            let mockCompiledQueryBundle = sinon.createStubInstance(CompiledQueryBundle);
            mockQueryCompiler.compile.returns(mockCompiledQueryBundle);
            mockContext.getQueryCompiler.returns(mockQueryCompiler);
            let mockAclCompiler = sinon.createStubInstance(AclCompiler);
            let mockCompiledAclBundle = sinon.createStubInstance(CompiledAclBundle);
            mockAclCompiler.compile.returns(mockCompiledAclBundle);
            mockContext.getAclCompiler.returns(mockAclCompiler);
            sysdata.add.withArgs('businessnetwork', sinon.match.any).resolves();
            mockDataService.ensureCollection.withArgs('$sysregistries').resolves(sysregistries);
            sandbox.stub(Context, 'cacheBusinessNetwork');
            sandbox.stub(Context, 'cacheCompiledScriptBundle');
            mockRegistryManager.createDefaults.resolves();
            return engine.init(mockContext, 'init', [JSON.stringify(json)])
                .then(() => {
                    sinon.assert.calledThrice(engine.submitTransaction);
                    const txs = engine.submitTransaction.args.map((arg) => {
                        return JSON.parse(arg[1]);
                    });
                    txs[0].$class.should.equal('org.hyperledger.composer.system.AddParticipant');
                    txs[0].transactionId.should.equal(json.transactionId + '#0');
                    txs[1].$class.should.equal('org.hyperledger.composer.system.BindIdentity');
                    txs[1].transactionId.should.equal(json.transactionId + '#1');
                    txs[2].$class.should.equal('org.hyperledger.composer.system.StartBusinessNetwork');
                    txs[2].transactionId.should.equal(json.transactionId);
                });
        });

    });

    describe('#_init', () => {

        it('should call init and handle a resolved promise', (done) => {
            sinon.stub(engine, 'init').resolves();
            engine._init(mockContext, 'init', [], (error, result) => {
                try {
                    should.not.exist(error);
                    should.not.exist(result);
                    done();
                } catch (e) {
                    done(e);
                }
            });
        });

        it('should call init and handle a rejected promise', (done) => {
            sinon.stub(engine, 'init').rejects(new Error('error'));
            engine._init(mockContext, 'init', [], (error, result) => {
                try {
                    error.should.match(/error/);
                    should.not.exist(result);
                    done();
                } catch (e) {
                    done(e);
                }
            });
        });

    });

    describe('#invoke', () => {

        it('should throw for an unrecognized function', () => {
            (() => {
                engine.invoke(mockContext, 'blahblahblah', []);
            }).should.throw(/Unsupported function "blahblahblah" with arguments "\[\]"/);
        });

        it('should initialize the context and call the function', () => {
            engine.test = sinon.stub().resolves();
            return engine.invoke(mockContext, 'test', [])
                .then(() => {
                    sinon.assert.calledOnce(mockContext.initialize);
                    sinon.assert.calledWith(mockContext.initialize, {
                        function: 'test',
                        container: {},
                        arguments: []
                    });
                    sinon.assert.calledOnce(engine.test);
                    sinon.assert.calledWith(engine.test, mockContext, []);
                    sinon.assert.calledOnce(mockContext.transactionStart);
                    sinon.assert.calledWith(mockContext.transactionStart, false);
                    sinon.assert.calledOnce(mockContext.transactionPrepare);
                    sinon.assert.calledOnce(mockContext.transactionCommit);
                    sinon.assert.notCalled(mockContext.transactionRollback);
                    sinon.assert.calledOnce(mockContext.transactionEnd);
                });
        });

        it('should handle an error from calling the function', () => {
            engine.test = sinon.stub().rejects(new Error('ruhroh'));
            return engine.invoke(mockContext, 'test', [])
                .should.be.rejectedWith(/ruhroh/)
                .then(() => {
                    sinon.assert.calledOnce(mockContext.initialize);
                    sinon.assert.calledOnce(engine.test);
                    sinon.assert.calledWith(engine.test, mockContext, []);
                    sinon.assert.calledOnce(mockContext.transactionStart);
                    sinon.assert.calledWith(mockContext.transactionStart, false);
                    sinon.assert.notCalled(mockContext.transactionPrepare);
                    sinon.assert.notCalled(mockContext.transactionCommit);
                    sinon.assert.calledOnce(mockContext.transactionRollback);
                    sinon.assert.calledOnce(mockContext.transactionEnd);
                });
        });

    });

    describe('#_invoke', () => {

        it('should call init and handle a resolved promise', (done) => {
            sinon.stub(engine, 'invoke').resolves();
            engine._invoke(mockContext, 'test', [], (error, result) => {
                try {
                    should.not.exist(error);
                    should.not.exist(result);
                    done();
                } catch (e) {
                    done(e);
                }
            });
        });

        it('should call init and handle a rejected promise', (done) => {
            sinon.stub(engine, 'invoke').rejects(new Error('error'));
            engine._invoke(mockContext, 'test', [], (error, result) => {
                try {
                    error.should.match(/error/);
                    should.not.exist(result);
                    done();
                } catch (e) {
                    done(e);
                }
            });
        });

    });

    describe('#query', () => {

        it('should throw for an unrecognized function', () => {
            (() => {
                engine.query(mockContext, 'blahblahblah', []);
            }).should.throw(/Unsupported function "blahblahblah" with arguments "\[\]"/);
        });

        it('should initialize the context and call the function', () => {
            engine.test = sinon.stub().resolves({});
            return engine.query(mockContext, 'test', [])
                .then(() => {
                    sinon.assert.calledWith(mockContext.initialize, {
                        function: 'test',
                        container: {},
                        arguments: []
                    });
                    sinon.assert.calledOnce(mockContext.initialize);
                    sinon.assert.calledOnce(engine.test);
                    sinon.assert.calledWith(engine.test, mockContext, []);
                    sinon.assert.calledOnce(mockContext.transactionStart);
                    sinon.assert.calledWith(mockContext.transactionStart, true);
                    sinon.assert.calledOnce(mockContext.transactionPrepare);
                    sinon.assert.calledOnce(mockContext.transactionCommit);
                    sinon.assert.notCalled(mockContext.transactionRollback);
                    sinon.assert.calledOnce(mockContext.transactionEnd);
                });
        });

        it('should handle an error from calling the function', () => {
            engine.test = sinon.stub().rejects(new Error('ruhroh'));
            return engine.query(mockContext, 'test', [])
                .should.be.rejectedWith(/ruhroh/)
                .then(() => {
                    sinon.assert.calledOnce(mockContext.initialize);
                    sinon.assert.calledOnce(engine.test);
                    sinon.assert.calledWith(engine.test, mockContext, []);
                    sinon.assert.calledOnce(mockContext.transactionStart);
                    sinon.assert.calledWith(mockContext.transactionStart, true);
                    sinon.assert.notCalled(mockContext.transactionPrepare);
                    sinon.assert.notCalled(mockContext.transactionCommit);
                    sinon.assert.calledOnce(mockContext.transactionRollback);
                    sinon.assert.calledOnce(mockContext.transactionEnd);
                });
        });

    });

    describe('#_query', () => {

        it('should call init and handle a resolved promise', (done) => {
            sinon.stub(engine, 'query').resolves();
            engine._query(mockContext, 'test', [], (error, result) => {
                try {
                    should.not.exist(error);
                    should.not.exist(result);
                    done();
                } catch (e) {
                    done(e);
                }
            });
        });

        it('should call init and handle a rejected promise', (done) => {
            sinon.stub(engine, 'query').rejects(new Error('error'));
            engine._query(mockContext, 'test', [], (error, result) => {
                try {
                    error.should.match(/error/);
                    should.not.exist(result);
                    done();
                } catch (e) {
                    done(e);
                }
            });
        });

    });

    describe('#ping', () => {

        it('should throw for invalid arguments', async () => {
            await engine.query(mockContext, 'ping', ['no', 'args', 'supported'])
                .should.be.rejectedWith(/Invalid arguments "\["no","args","supported"\]" to function "ping", expecting "\[\]"/);
        });

        it('should return an object containing the version', async () => {
            const result = await engine.query(mockContext, 'ping', []);
            result.should.deep.equal({
                version: version,
                participant: null,
                identity: null
            });
        });

        it('should return an object containing the current participant', async () => {
            let mockParticipant = sinon.createStubInstance(Resource);
            mockParticipant.getFullyQualifiedIdentifier.returns('org.doge.Doge#DOGE_1');
            mockContext.getParticipant.returns(mockParticipant);
            const result = await engine.query(mockContext, 'ping', []);
            result.should.deep.equal({
                version: version,
                participant: 'org.doge.Doge#DOGE_1',
                identity: null
            });
        });

        it('should return an object containing the current identity', async () => {
            let mockIdentity = sinon.createStubInstance(Resource);
            mockIdentity.getFullyQualifiedIdentifier.returns('org.hyperledger.composer.system.Identity#IDENTITY_1');
            mockContext.getIdentity.returns(mockIdentity);
            const result = await engine.query(mockContext, 'ping', []);
            result.should.deep.equal({
                version: version,
                participant: null,
                identity: 'org.hyperledger.composer.system.Identity#IDENTITY_1'
            });
        });

        it('should return an object containing the current participant and identity', async () => {
            let mockParticipant = sinon.createStubInstance(Resource);
            mockParticipant.getFullyQualifiedIdentifier.returns('org.doge.Doge#DOGE_1');
            mockContext.getParticipant.returns(mockParticipant);
            let mockIdentity = sinon.createStubInstance(Resource);
            mockIdentity.getFullyQualifiedIdentifier.returns('org.hyperledger.composer.system.Identity#IDENTITY_1');
            mockContext.getIdentity.returns(mockIdentity);
            const result = await engine.query(mockContext, 'ping', []);
            result.should.deep.equal({
                version: version,
                participant: 'org.doge.Doge#DOGE_1',
                identity: 'org.hyperledger.composer.system.Identity#IDENTITY_1'
            });
        });

    });

});<|MERGE_RESOLUTION|>--- conflicted
+++ resolved
@@ -41,12 +41,6 @@
 chai.use(require('chai-as-promised'));
 const sinon = require('sinon');
 
-
-<<<<<<< HEAD
-=======
-const LOG = Logger.getLog('Engine');
-
->>>>>>> 4c5c9157
 describe('Engine', () => {
 
     let modelManager;
