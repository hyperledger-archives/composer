--- conflicted
+++ resolved
@@ -73,19 +73,15 @@
         mockContext.initialize.resolves();
         mockContext.getDataService.returns(mockDataService);
         mockContext.getRegistryManager.returns(mockRegistryManager);
-<<<<<<< HEAD
+        mockContext.getLoggingService.returns(mockLoggingService);
+
+        sandbox = sinon.sandbox.create();
+        sandbox.stub(Logger,'setLoggerCfg');
+
         engine = new Engine(mockContainer);
 
         testNetworkDefinition = new BusinessNetworkDefinition('test-network@1.0.0');
         mockContext.getBusinessNetworkDefinition.returns(testNetworkDefinition);
-=======
-        mockContext.getLoggingService.returns(mockLoggingService);
-
-        sandbox = sinon.sandbox.create();
-        sandbox.stub(Logger,'setLoggerCfg');
-
-        engine = new Engine(mockContainer);
->>>>>>> 9dca0e04
     });
 
     afterEach(() => {
@@ -155,12 +151,6 @@
 
         it('should enable logging if logging specified on the init', () => {
             json.logLevel = 'DEBUG';
-<<<<<<< HEAD
-            return engine.init(mockContext, 'start', [JSON.stringify(json)]).then(() => {
-                sinon.assert.calledOnce(mockLoggingService.setLogLevel);
-                sinon.assert.calledWithExactly(mockLoggingService.setLogLevel, 'DEBUG');
-            });
-=======
             return engine.init(mockContext, 'init', [JSON.stringify(json)])
                 .then(() => {
 
@@ -285,48 +275,6 @@
                 });
         });
 
-        it('should reuse the cached compiled script bundle', () => {
-            let sysdata = sinon.createStubInstance(DataCollection);
-            let sysregistries = sinon.createStubInstance(DataCollection);
-            mockDataService.ensureCollection.withArgs('$sysdata').resolves(sysdata);
-            let mockBusinessNetworkDefinition = sinon.createStubInstance(BusinessNetworkDefinition);
-            let mockScriptManager = sinon.createStubInstance(ScriptManager);
-            mockBusinessNetworkDefinition.getScriptManager.returns(mockScriptManager);
-            mockBusinessNetworkDefinition.getIdentifier.returns('test');
-            sandbox.stub(BusinessNetworkDefinition, 'fromArchive').resolves(mockBusinessNetworkDefinition);
-            let mockScriptCompiler = sinon.createStubInstance(ScriptCompiler);
-            let mockCompiledScriptBundle = sinon.createStubInstance(CompiledScriptBundle);
-            mockScriptCompiler.compile.throws(new Error('should not be called'));
-            mockContext.getScriptCompiler.returns(mockScriptCompiler);
-            Context.cacheCompiledScriptBundle('dc9c1c09907c36f5379d615ae61c02b46ba254d92edb77cb63bdcc5247ccd01c', mockCompiledScriptBundle);
-            let mockQueryCompiler = sinon.createStubInstance(QueryCompiler);
-            let mockCompiledQueryBundle = sinon.createStubInstance(CompiledQueryBundle);
-            mockQueryCompiler.compile.returns(mockCompiledQueryBundle);
-            mockContext.getQueryCompiler.returns(mockQueryCompiler);
-            let mockAclCompiler = sinon.createStubInstance(AclCompiler);
-            let mockCompiledAclBundle = sinon.createStubInstance(CompiledAclBundle);
-            mockAclCompiler.compile.returns(mockCompiledAclBundle);
-            mockContext.getAclCompiler.returns(mockAclCompiler);
-            sysdata.add.withArgs('businessnetwork', sinon.match.any).resolves();
-            mockDataService.ensureCollection.withArgs('$sysregistries').resolves(sysregistries);
-            mockRegistryManager.ensure.withArgs('Transaction', 'default', 'Default Transaction Registry').resolves();
-            sandbox.stub(Context, 'cacheBusinessNetwork');
-            sandbox.stub(Context, 'cacheCompiledScriptBundle');
-            mockRegistryManager.createDefaults.resolves();
-            return engine.init(mockContext, 'init', [JSON.stringify(json)])
-                .then(() => {
-                    sinon.assert.notCalled(Context.cacheCompiledScriptBundle);
-                });
->>>>>>> 9dca0e04
-        });
-
-        it('should create system collections', () => {
-            return engine.init(mockContext, 'start', [JSON.stringify(json)]).then(() => {
-                sinon.assert.calledWith(mockDataService.ensureCollection, '$sysdata');
-                sinon.assert.calledWith(mockDataService.ensureCollection, '$sysregistries');
-            });
-        });
-
         it('should create default registries', () => {
             return engine.init(mockContext, 'start', [JSON.stringify(json)]).then(() => {
                 sinon.assert.called(mockRegistryManager.createDefaults);
