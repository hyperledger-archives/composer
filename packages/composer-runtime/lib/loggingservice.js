--- conflicted
+++ resolved
@@ -51,18 +51,7 @@
         throw new Error('abstract function called');
     }
 
-<<<<<<< HEAD
-=======
-    /**
-     * Write a informational message to the log.
-     * @abstract
-     * @param {string} message The message to write to the log.
-     */
-    logInfo(message) {
-        throw new Error('abstract function called');
-    }
 
->>>>>>> 4c5c9157
     /**
      * Write a notice message to the log.
      * @abstract
@@ -82,31 +71,13 @@
     }
 
     /**
-<<<<<<< HEAD
      * @abstract
      *
      */
     mapCfg(){
         throw new Error('abstract function called');
     }
-=======
-     * Set the log level for the runtime.
-     * @abstract
-     * @param {string} newLogLevel The new log level to apply.
-     */
-    setLogLevel(newLogLevel) {
-        throw new Error('abstract function called');
-    }
 
-    /**
-     * Get the current log level for the runtime.
-     * @abstract
-     */
-    getLogLevel() {
-        throw new Error('abstract function called');
-    }
-
->>>>>>> 4c5c9157
 }
 
 module.exports = LoggingService;