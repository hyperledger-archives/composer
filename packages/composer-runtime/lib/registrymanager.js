/*
 * Licensed under the Apache License, Version 2.0 (the "License");
 * you may not use this file except in compliance with the License.
 * You may obtain a copy of the License at
 *
 * http://www.apache.org/licenses/LICENSE-2.0
 *
 * Unless required by applicable law or agreed to in writing, software
 * distributed under the License is distributed on an "AS IS" BASIS,
 * WITHOUT WARRANTIES OR CONDITIONS OF ANY KIND, either express or implied.
 * See the License for the specific language governing permissions and
 * limitations under the License.
 */

'use strict';

const AssetDeclaration = require('composer-common').AssetDeclaration;
const EventEmitter = require('events');
const Logger = require('composer-common').Logger;
const ParticipantDeclaration = require('composer-common').ParticipantDeclaration;
const Registry = require('./registry');

const LOG = Logger.getLog('RegistryManager');
const TYPE_MAP = {
    'Asset': 'AssetRegistry',
    'Participant': 'ParticipantRegistry',
    'Transaction': 'TransactionRegistry',
    'Network': 'Network'
};
const VIRTUAL_TYPES = [
    'AssetRegistry',
    'ParticipantRegistry',
    'TransactionRegistry',
    'Network'
];

// TODO: Address the use of these two arrays - indicative of something not correct.
const TYPE_MAP = {
    'Asset': 'AssetRegistry',
    'Participant': 'ParticipantRegistry',
    'Transaction': 'TransactionRegistry',
    'Network': 'Network',
    'Historian':'HistorianRegistry'
};
const VIRTUAL_TYPES = [
    'AssetRegistry',
    'ParticipantRegistry',
    'TransactionRegistry',
    'Network',
    'HistorianRegistry'
];

/**
 * A class for managing and persisting registries.
 * @protected
 */
class RegistryManager extends EventEmitter {

    /**
     * Constructor.
     * @param {DataService} dataService The data service to use.
     * @param {Introspector} introspector The introspector to use.
     * @param {Serializer} serializer The serializer to use.
     * @param {AccessController} accessController The access controller to use.
     * @param {DataCollection} sysregistries The system registries collection to use.
     * @param {Factory} factory The factory to create new resources
     */
    constructor(dataService, introspector, serializer, accessController, sysregistries, factory) {
        super();
        this.dataService = dataService;
        this.introspector = introspector;
        this.serializer = serializer;
        this.accessController = accessController;
        this.sysregistries = sysregistries;
        this.factory = factory;
    }

    /**
     * Create a new registry instance and subscribe to its events.
     * @private
     * @param {DataCollection} dataCollection The data collection.
     * @param {Serializer} serializer The serializer.
     * @param {AccessController} accessController The access controller.
     * @param {string} type The type.
     * @param {string} id The ID.
     * @param {string} name The name.
     * @param {boolean} system True if the registry is for a system type, false otherwise.
     * @return {Registry} The new registry instance.
     */
    createRegistry(dataCollection, serializer, accessController, type, id, name, system) {
        let registry = new Registry(dataCollection, serializer, accessController, type, id, name, system);
        ['resourceadded', 'resourceupdated', 'resourceremoved'].forEach((event) => {
            registry.on(event, (data) => {
                this.emit(event, data);
            });
        });
        return registry;
    }

    /**
     * Ensure that the default registries exist.
     * @param {boolean} force if set to true, will add without checking for existence
     * @returns {Promise} A promise that is resolved once all default registries
     * have been created, or rejected with an error.
     */
    createDefaults(force) {
        const method = 'createDefaults';
        LOG.entry(method, force);
        return this.introspector.getClassDeclarations()
            .filter((classDeclaration) => {
                return !classDeclaration.isAbstract();
            })
            .filter((classDeclaration) => {
                return (classDeclaration instanceof AssetDeclaration) || (classDeclaration instanceof ParticipantDeclaration);
            })
            .filter((classDeclaration) => {
                return !(classDeclaration.isSystemType() && VIRTUAL_TYPES.indexOf(classDeclaration.getName()) > -1);
            })
            .reduce((promise, classDeclaration) => {
                return promise.then(() => {
                    const type = classDeclaration.getSystemType();
                    const fqn = classDeclaration.getFullyQualifiedName();
                    const systemType  = classDeclaration.isSystemType();
                    LOG.debug(method, 'Creating registry', type, fqn, systemType);
                    if (force) {
                        return this.add(type, fqn, `${type} registry for ${fqn}`, true, systemType);
                    } else {
                        return this.ensure(type, fqn, `${type} registry for ${fqn}`, systemType);
                    }
                });
            }, Promise.resolve())
            .then(() => {
                LOG.exit(method);
            });
    }

    /**
     * Get all of the registries.
     * @param {string} type The type of the registry.
     * @return {Promise} A promise that is resolved with an array of {@link Registry}
     * objects when complete, or rejected with an error.
     */
    getAll(type) {
        const method = 'getAll';
        LOG.entry(method, type);
        return this.sysregistries.getAll()
            .then((registries) => {
                registries = registries.filter((registry) => {
                    return registry.type === type;
                });
                LOG.debug(method, 'Filtered registries down to', registries.length);
                return registries.reduce((prev, registry) => {
                    return prev.then((result) => {

                        return this.get(registry.type, registry.registryId)
                            .then((r) => {
                                // console.log(r);
                                LOG.debug(method, 'reducing', r.name);
                                result.push(r);
                                return result;
                            })
                            .catch(() => {
                                LOG.debug(method, 'not worried about access failure');
                                return result;
                            });

                    });
                }, Promise.resolve([]));
            })
            .then((registries) => {
                registries = registries.filter((registry) => {
                    return !registry.system;
                });
                LOG.exit(method, registries);
                return registries;
            });
    }

    /**
     * Get a registry with the specified type, and ID.
     * @param {string} type The type of the registry.
     * @param {string} id The ID of the registry.
     * @return {Promise} A promise that is resolved with a {@link Registry}
     * objects when complete, or rejected with an error.
     */
    get(type, id) {
        let collectionID = type + ':' + id;
        let resource;
        let simpledata;
        LOG.entry('get', collectionID);

        // go to the sysregistries datacollection and get the 'resource' for the registry we are interested in
        return this.sysregistries.get(collectionID)
            .then((result) => {
                simpledata = result;
                // do we have permission to be looking at this??
                resource = this.serializer.fromJSON(result);
                return this.accessController.check(resource, 'READ');
            })
            .then(() => {
                // if we got here then, we the accessController.check was OK, get the dataCollection with the actual information
                // for the require registry
                return this.dataService.getCollection(collectionID);
            })
            .then((dataCollection) => {
                // and form up the actual registry object
                // TODO: Does this really need to take the the 3 parametrs type,registryId and name??
                // TODO: this really doens't seem right
                return this.createRegistry(dataCollection, this.serializer, this.accessController, simpledata.type, simpledata.registryId, simpledata.name, simpledata.system);
            });
    }

    /**
     * Determine whether a registry with the specified type and ID exists.
     * @param {string} type The type of the registry.
     * @param {string} id The ID of the registry.
     * @return {Promise} A promise that is resolved with a boolean indicating
     * whether the registry exists.
     */
    exists(type, id) {
        let collectionID = type + ':' + id;
        let resource;

        // form this up into a resource and check if we are able to read this.
        let litmusResource = this.factory.newResource('org.hyperledger.composer.system',TYPE_MAP[type],id);
        return this.accessController.check(litmusResource, 'READ')
            .then(() => {
                // yes we can see this type of registry - in theory
                return this.sysregistries.get(collectionID);
            })
            .then((result) => {
                // do we REALLY have permission to be looking at this??
                resource = this.serializer.fromJSON(result);
                return this.accessController.check(resource, 'READ');
            })
            .then(() => {
                // well we got here! so the resource is there and we can really really access it
                return true;

            });
    }

    /**
     * An event signalling that a registry has been added.
     * @event RegistryManager#registryadded
     * @protected
     * @type {object}
     * @param {Registry} registry The registry.
     * @param {string} registryType The type of the registry.
     * @param {string} registryId The ID of the registry.
     * @param {string} registryName The name of the registry.
     */

    /**
     * Add a new registry with the specified type, ID, and name.
     * @param {string} type The type of the registry.
     * @param {string} id The ID of the registry.
     * @param {string} name The name of the registry.
     * @param {boolean} force True to force the creation of the collection without checking.
     * @param {boolean} system True if the registry is for a system type, false otherwise.
     * @return {Promise} A promise that is resolved when complete, or rejected
     * with an error.
     */
    add(type, id, name, force, system) {
        let collectionID = type + ':' + id;
<<<<<<< HEAD

=======
>>>>>>> 99d53dcb
        // form this up into a resource and check if we are able to create this.
        let resource = this.factory.newResource('org.hyperledger.composer.system',TYPE_MAP[type],id);
        resource.name=name;
        resource.type=type;
        resource.system=!!system;
        return this.accessController.check(resource, 'CREATE')
<<<<<<< HEAD
            .then(() => {
                // yes we can create an instance of this type; now add that to the sysregistries collection
                // Note we haven't checked if we have update permission on the sysregristries collection
                // but that is going a bit far really...
                this.sysregistries.add(collectionID, this.serializer.toJSON(resource), force);
            })
            .then(() => {
=======
            .then(() => {
                // yes we can create an instance of this type; now add that to the sysregistries collection
                // Note we haven't checked if we have update permission on the sysregristries collection
                // but that is going a bit far really...
                this.sysregistries.add(collectionID, this.serializer.toJSON(resource), force);
            })
            .then(() => {
>>>>>>> 99d53dcb
                // create the collection that will hold the actual data in this registry
                return this.dataService.createCollection(collectionID, force);
            })
            .then((dataCollection) => {
                // and create the registry instance to be used
                let result = this.createRegistry(dataCollection, this.serializer, this.accessController, type, id, name);

                // event emitting
                // TODO: not checked event emission privaledge.
                this.emit('registryadded', {
                    registry: result,
                    registryType: type,
                    registryId: id,
                    registryName: name
                });
                return result;
            });

    }

    /**
     * Check to see if the specified registry exists, and create it if it does not.
     * @param {string} type The type of the registry.
     * @param {string} id The ID of the registry.
     * @param {string} name The name of the registry.
     * @param {boolean} system True if the registry is for a system type, false otherwise.
     * @return {Promise} A promise that is resolved when complete, or rejected
     * with an error.
     */
    ensure(type, id, name, system) {
        const method = 'ensure';
        LOG.entry(method, type, id, name, system);
        return this.get(type, id)
            .catch((error) => {
                LOG.debug(method, 'The registry does not exist, creating');
                return this.add(type, id, name, false, system);
            })
            .then((registry) => {
                LOG.exit(method, registry);
                return registry;
            });
    }

}

module.exports = RegistryManager;<|MERGE_RESOLUTION|>--- conflicted
+++ resolved
@@ -21,18 +21,6 @@
 const Registry = require('./registry');
 
 const LOG = Logger.getLog('RegistryManager');
-const TYPE_MAP = {
-    'Asset': 'AssetRegistry',
-    'Participant': 'ParticipantRegistry',
-    'Transaction': 'TransactionRegistry',
-    'Network': 'Network'
-};
-const VIRTUAL_TYPES = [
-    'AssetRegistry',
-    'ParticipantRegistry',
-    'TransactionRegistry',
-    'Network'
-];
 
 // TODO: Address the use of these two arrays - indicative of something not correct.
 const TYPE_MAP = {
@@ -263,17 +251,12 @@
      */
     add(type, id, name, force, system) {
         let collectionID = type + ':' + id;
-<<<<<<< HEAD
-
-=======
->>>>>>> 99d53dcb
         // form this up into a resource and check if we are able to create this.
         let resource = this.factory.newResource('org.hyperledger.composer.system',TYPE_MAP[type],id);
         resource.name=name;
         resource.type=type;
         resource.system=!!system;
         return this.accessController.check(resource, 'CREATE')
-<<<<<<< HEAD
             .then(() => {
                 // yes we can create an instance of this type; now add that to the sysregistries collection
                 // Note we haven't checked if we have update permission on the sysregristries collection
@@ -281,15 +264,6 @@
                 this.sysregistries.add(collectionID, this.serializer.toJSON(resource), force);
             })
             .then(() => {
-=======
-            .then(() => {
-                // yes we can create an instance of this type; now add that to the sysregistries collection
-                // Note we haven't checked if we have update permission on the sysregristries collection
-                // but that is going a bit far really...
-                this.sysregistries.add(collectionID, this.serializer.toJSON(resource), force);
-            })
-            .then(() => {
->>>>>>> 99d53dcb
                 // create the collection that will hold the actual data in this registry
                 return this.dataService.createCollection(collectionID, force);
             })
