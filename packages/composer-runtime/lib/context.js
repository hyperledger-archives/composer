/*
 * Licensed under the Apache License, Version 2.0 (the "License");
 * you may not use this file except in compliance with the License.
 * You may obtain a copy of the License at
 *
 * http://www.apache.org/licenses/LICENSE-2.0
 *
 * Unless required by applicable law or agreed to in writing, software
 * distributed under the License is distributed on an "AS IS" BASIS,
 * WITHOUT WARRANTIES OR CONDITIONS OF ANY KIND, either express or implied.
 * See the License for the specific language governing permissions and
 * limitations under the License.
 */

'use strict';

const AccessController = require('./accesscontroller');
const Api = require('./api');
const BusinessNetworkDefinition = require('composer-common').BusinessNetworkDefinition;
const IdentityManager = require('./identitymanager');
const JSTransactionExecutor = require('./jstransactionexecutor');
const Logger = require('composer-common').Logger;
const LRU = require('lru-cache');
const QueryExecutor = require('./queryexecutor');
const RegistryManager = require('./registrymanager');
const Resolver = require('./resolver');
const TransactionLogger = require('./transactionlogger');

const LOG = Logger.getLog('Context');

const businessNetworkCache = LRU(8);

/**
 * A class representing the current request being handled by the JavaScript engine.
 * @protected
 * @abstract
 * @memberof module:composer-runtime
 */
class Context {

    /**
     * Store a business network in the cache.
     * @param {string} businessNetworkHash The hash of the business network definition.
     * @param {BusinessNetworkDefinition} businessNetworkDefinition The business network definition.
     */
    static cacheBusinessNetwork(businessNetworkHash, businessNetworkDefinition) {
        const method = 'cacheBusinessNetwork';
        LOG.entry(method, businessNetworkHash, businessNetworkDefinition);
        businessNetworkCache.set(businessNetworkHash, businessNetworkDefinition);
        LOG.exit(method);
    }

    /**
     * Constructor.
     * @param {Engine} engine The chaincode engine that owns this context.
     */
    constructor(engine) {
        this.engine = engine;
        this.businessNetworkDefinition = null;
        this.registryManager = null;
        this.resolver = null;
        this.api = null;
        this.queryExecutor = null;
        this.identityManager = null;
        this.participant = null;
        this.transaction = null;
        this.transactionExecutors = [];
        this.accessController = null;
        this.sysregistries = null;
        this.sysidentities = null;
        this.eventNumber = 0;
    }

    /**
     * Load the business network definition.
     * @return {Promise} A promise that will be resolved with a {@link BusinessNetworkDefinition}
     * when complete, or rejected with an error.
     */
    loadBusinessNetworkDefinition() {
        const method = 'loadBusinessNetworkDefinition';
        LOG.entry(method);
        return this.getDataService().getCollection('$sysdata')
            .then((collection) => {

                LOG.debug(method, 'Getting business network archive from the $sysdata collection');
                return collection.get('businessnetwork');
            })
            .then((object) => {

                // check if the network has been undeployed first. if is has throw exception.
                if (object.undeployed){
                    throw new Error('The business network has been undeployed');
                }

                LOG.debug(method, 'Looking in cache for business network', object.hash);
                let businessNetworkDefinition = businessNetworkCache.get(object.hash);
                if (businessNetworkDefinition) {
                    LOG.debug(method, 'Business network is in cache');
                    return businessNetworkDefinition;
                }
                LOG.debug(method, 'Business network is not in cache, loading');
                let businessNetworkArchive = Buffer.from(object.data, 'base64');
                return BusinessNetworkDefinition.fromArchive(businessNetworkArchive)
                    .then((businessNetworkDefinition) => {
                        Context.cacheBusinessNetwork(object.hash, businessNetworkDefinition);
                        return businessNetworkDefinition;
                    });
            })
            .then((businessNetworkDefinition) => {
                LOG.exit(method, businessNetworkDefinition);
                return businessNetworkDefinition;
            })
            .catch((error) => {
                LOG.error(method, error);
                throw error;
            });
    }

    /**
     * Load the current participant.
     * @return {Promise} A promise that will be resolved with a {@link Resource}
     * when complete, or rejected with an error.
     */
    loadCurrentParticipant() {
        const method = 'loadCurrentParticipant';
        LOG.entry(method);
        let currentUserID = this.getIdentityService().getCurrentUserID();
        LOG.debug(method, 'Got current user ID', currentUserID);
        if (currentUserID) {
            return this.getIdentityManager().getParticipant(currentUserID)
                .then((participant) => {
                    LOG.debug(method, 'Found current participant', participant.getFullyQualifiedIdentifier());
                    LOG.exit(method, participant);
                    return participant;
                })
                .catch((error) => {
                    LOG.error(method, 'Could not find current participant', error);
                    throw new Error(`Could not determine the participant for identity '${currentUserID}'. The identity may be invalid or may have been revoked.`);
                });
        } else {
            // TODO: this is temporary whilst we migrate to requiring all
            // users to have identities that are mapped to participants.
            LOG.debug(method, 'Could not determine current user ID');
            LOG.exit(method, null);
            return Promise.resolve(null);
        }
    }

    /**
     * Initialize the context for use.
     * @param {Object} [options] The options to use.
     * @param {BusinessNetworkDefinition} [options.businessNetworkDefinition] The business network definition to use.
     * @param {boolean} [options.reinitialize] Set to true if being reinitialized as a result of an upgrade to the
     * business network, falsey value if not.
     * @param {DataCollection} [options.sysregistries] The system registries collection to use.
     * @param {DataCollection} [options.sysidentities] The system identities collection to use.
     * @return {Promise} A promise that will be resolved when complete, or rejected
     * with an error.
     */
    initialize(options) {
        const method = 'initialize';
        LOG.entry(method, options);
        options = options || {};
        return Promise.resolve()
            .then(() => {
                if (options.businessNetworkDefinition) {
                    LOG.debug(method, 'Business network definition already specified');
                    return options.businessNetworkDefinition;
                } else {
                    LOG.debug(method, 'Business network definition not specified, loading from world state');
                    return this.loadBusinessNetworkDefinition();
                }
            })
            .then((businessNetworkDefinition) => {
                LOG.debug(method, 'Loaded business network archive');
                this.businessNetworkDefinition = businessNetworkDefinition;
            })
            .then(() => {
                LOG.debug(method, 'Loading sysregistries collection', options.sysregistries);
                if (options.sysregistries) {
                    this.sysregistries = options.sysregistries;
                } else {
                    return this.getDataService().getCollection('$sysregistries')
                        .then((sysregistries) => {
                            this.sysregistries = sysregistries;
                        });
                }
            })
            .then(() => {
                LOG.debug(method, 'Loading sysidentities collection', options.sysidentities);
                if (options.sysidentities) {
                    this.sysidentities = options.sysidentities;
                } else {
                    return this.getDataService().getCollection('$sysidentities')
                        .then((sysidentities) => {
                            this.sysidentities = sysidentities;
                        });
                }
            })
            .then(() => {
                LOG.debug(method, 'Loading current participant');
                return this.loadCurrentParticipant();
            })
            .then((participant) => {
                if (!options.reinitialize) {
                    LOG.debug(method, 'Setting current participant', participant);
                    this.setParticipant(participant);
                } else {
                    // We don't want to change the participant in the middle of a update.
                    LOG.debug(method, 'Reinitializing, not setting current participant', participant);
                }
            })
            .then(() => {
                LOG.debug(method, 'Installing default JavaScript transaction executor');
                this.addTransactionExecutor(new JSTransactionExecutor());
            })
            .then(() => {
                LOG.exit(method);
            });

    }

    /**
     * Get the data service provided by the chaincode container.
     * @abstract
     * @return {DataService} The data service provided by the chaincode container.
     */
    getDataService() {
        throw new Error('abstract function called');
    }

    /**
     * Get the identity service provided by the chaincode container.
     * @abstract
     * @return {IdentityService} The identity service provided by the chaincode container.
     */
    getIdentityService() {
        throw new Error('abstract function called');
    }

    /**
<<<<<<< HEAD
     * Get the http service provided by the chaincode container.
     * @abstract
     * @return {HTTPService} The http service provided by the chaincode container.
     */
    getHTTPService() {
=======
     * Get the event service provided by the chaincode container.
     * @abstract
     * @return {EventService} The event service provided by the chaincode container.
     */
    getEventService() {
>>>>>>> 47179a7e
        throw new Error('abstract function called');
    }

    /**
     * Get the model manager.
     * @return {ModelManager} The model manager.
     */
    getModelManager() {
        if (!this.businessNetworkDefinition) {
            throw new Error('must call initialize before calling this function');
        }
        return this.businessNetworkDefinition.getModelManager();
    }

    /**
     * Get the script manager.
     * @return {ScriptManager} The script manager.
     */
    getScriptManager() {
        if (!this.businessNetworkDefinition) {
            throw new Error('must call initialize before calling this function');
        }
        return this.businessNetworkDefinition.getScriptManager();
    }

    /**
     * Get the ACL manager.
     * @return {AclManager} The ACL manager.
     */
    getAclManager() {
        if (!this.businessNetworkDefinition) {
            throw new Error('must call initialize before calling this function');
        }
        return this.businessNetworkDefinition.getAclManager();
    }

    /**
     * Get the factory.
     * @return {Factory} The factory.
     */
    getFactory() {
        if (!this.businessNetworkDefinition) {
            throw new Error('must call initialize before calling this function');
        }
        return this.businessNetworkDefinition.getFactory();
    }

    /**
     * Get the serializer.
     * @return {Serializer} The serializer.
     */
    getSerializer() {
        if (!this.businessNetworkDefinition) {
            throw new Error('must call initialize before calling this function');
        }
        return this.businessNetworkDefinition.getSerializer();
    }

    /**
     * Get the introspector.
     * @return {Introspector} The serializer.
     */
    getIntrospector() {
        if (!this.businessNetworkDefinition) {
            throw new Error('must call initialize before calling this function');
        }
        return this.businessNetworkDefinition.getIntrospector();
    }

    /**
     * Get the registry manager.
     * @return {RegistryManager} The registry manager.
     */
    getRegistryManager() {
        if (!this.registryManager) {
            this.registryManager = new RegistryManager(this.getDataService(), this.getIntrospector(), this.getSerializer(), this.getAccessController(), this.getSystemRegistries());
        }
        return this.registryManager;
    }

    /**
     * Get the resolver.
     * @return {Resolver} The resolver.
     */
    getResolver() {
        if (!this.resolver) {
            this.resolver = new Resolver(this.getIntrospector(), this.getRegistryManager());
        }
        return this.resolver;
    }

    /**
     * Get the API.
     * @return {Api} The API.
     */
    getApi() {
        if (!this.api) {
<<<<<<< HEAD
            this.api = new Api(this.getFactory(), this.getSerializer(), this.getParticipant(), this.getRegistryManager(), this.getHTTPService(), this);
=======
            this.api = new Api(this.getFactory(), this.getSerializer(), this.getParticipant(), this.getRegistryManager(), this.getEventService(), this);
>>>>>>> 47179a7e
        }
        return this.api;
    }

    /**
     * Get the query executor.
     * @return {QueryExecutor} The query executor.
     */
    getQueryExecutor() {
        if (!this.queryExecutor) {
            this.queryExecutor = new QueryExecutor(this.getResolver());
        }
        return this.queryExecutor;
    }

    /**
     * Get the identity manager.
     * @return {IdentityManager} The identity manager.
     */
    getIdentityManager() {
        if (!this.identityManager) {
            this.identityManager = new IdentityManager(this.getDataService(), this.getRegistryManager(), this.getSystemIdentities());
        }
        return this.identityManager;
    }

    /**
     * Get the current participant.
     * @return {Resource} the current participant.
     */
    getParticipant() {
        return this.participant;
    }

    /**
     * Set the current participant.
     * @param {Resource} participant the current participant.
     */
    setParticipant(participant) {
        if (this.participant) {
            throw new Error('A current participant has already been specified');
        }
        this.participant = participant;
        this.getAccessController().setParticipant(participant);
    }

    /**
     * Get the current transaction.
     * @return {Resource} the current transaction.
     */
    getTransaction() {
        return this.transaction;
    }

    /**
     * Set the current transaction.
     * @param {Resource} transaction the current transaction.
     */
    setTransaction(transaction) {
        if (this.transaction) {
            throw new Error('A current transaction has already been specified');
        }
        this.transaction = transaction;
        this.transactionLogger = new TransactionLogger(this.transaction, this.getRegistryManager(), this.getSerializer());
        this.getAccessController().setTransaction(transaction);
    }

    /**
     * Add a transaction executor.
     * @param {TransactionExecutor} transactionExecutor The transaction executor.
     */
    addTransactionExecutor(transactionExecutor) {
        const method = 'addTransactionExecutor';
        LOG.entry(method, transactionExecutor);
        let replaced = this.transactionExecutors.some((existingTransactionExecutor, index) => {
            if (transactionExecutor.getType() === existingTransactionExecutor.getType()) {
                LOG.debug(method, 'Found existing executor for type, replacing', transactionExecutor.getType());
                this.transactionExecutors[index] = transactionExecutor;
                return true;
            } else {
                return false;
            }
        });
        if (!replaced) {
            LOG.debug(method, 'Did not replace executor, adding to end of list', transactionExecutor.getType());
            this.transactionExecutors.push(transactionExecutor);
        }
        LOG.exit(method);
    }

    /**
     * Get the list of transaction executors.
     * @return {TransactionExecutor[]} The list of transaction executors.
     */
    getTransactionExecutors() {
        return this.transactionExecutors;
    }

    /**
     * Get the access controller.
     * @return {AccessController} The access controller.
     */
    getAccessController() {
        if (!this.accessController) {
            this.accessController = new AccessController(this.getAclManager());
        }
        return this.accessController;
    }

    /**
     * Get the system registries collection.
     * @return {DataCollection} The system registries collection.
     */
    getSystemRegistries() {
        if (!this.sysregistries) {
            throw new Error('must call initialize before calling this function');
        }
        return this.sysregistries;
    }

    /**
     * Get the system identities collection.
     * @return {DataCollection} The system registries collection.
     */
    getSystemIdentities() {
        if (!this.sysidentities) {
            throw new Error('must call initialize before calling this function');
        }
        return this.sysidentities;
    }

    /**
     * Get the next event number
     * @return {integer} the event number.
     */
    getEventNumber() {
        return this.eventNumber;
    }

    /**
     * Incrememnt the event number by 1
     * @return {integer} the event number.
     */
    incrementEventNumber() {
        return this.eventNumber++;
    }

    /**
     * Stop serialization of this object.
     * @return {Object} An empty object.
     */
    toJSON() {
        return {};
    }

}

module.exports = Context;<|MERGE_RESOLUTION|>--- conflicted
+++ resolved
@@ -239,19 +239,20 @@
     }
 
     /**
-<<<<<<< HEAD
      * Get the http service provided by the chaincode container.
      * @abstract
      * @return {HTTPService} The http service provided by the chaincode container.
      */
     getHTTPService() {
-=======
+        throw new Error('abstract function called');
+    }
+
+    /**
      * Get the event service provided by the chaincode container.
      * @abstract
      * @return {EventService} The event service provided by the chaincode container.
      */
     getEventService() {
->>>>>>> 47179a7e
         throw new Error('abstract function called');
     }
 
@@ -349,11 +350,7 @@
      */
     getApi() {
         if (!this.api) {
-<<<<<<< HEAD
-            this.api = new Api(this.getFactory(), this.getSerializer(), this.getParticipant(), this.getRegistryManager(), this.getHTTPService(), this);
-=======
-            this.api = new Api(this.getFactory(), this.getSerializer(), this.getParticipant(), this.getRegistryManager(), this.getEventService(), this);
->>>>>>> 47179a7e
+            this.api = new Api(this.getFactory(), this.getSerializer(), this.getParticipant(), this.getRegistryManager(), this.getHTTPService(), this.getEventService(), this);
         }
         return this.api;
     }
