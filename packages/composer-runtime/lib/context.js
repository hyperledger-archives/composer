/*
 * Licensed under the Apache License, Version 2.0 (the "License");
 * you may not use this file except in compliance with the License.
 * You may obtain a copy of the License at
 *
 * http://www.apache.org/licenses/LICENSE-2.0
 *
 * Unless required by applicable law or agreed to in writing, software
 * distributed under the License is distributed on an "AS IS" BASIS,
 * WITHOUT WARRANTIES OR CONDITIONS OF ANY KIND, either express or implied.
 * See the License for the specific language governing permissions and
 * limitations under the License.
 */

'use strict';

const AclCompiler = require('./aclcompiler');
const AccessController = require('./accesscontroller');
const Api = require('./api');
const BusinessNetworkDefinition = require('composer-common').BusinessNetworkDefinition;
const IdentityManager = require('./identitymanager');
const Logger = require('composer-common').Logger;
const LRU = require('lru-cache');
const QueryCompiler = require('./querycompiler');
const QueryExecutor = require('./queryexecutor');
const RegistryManager = require('./registrymanager');
const ResourceManager = require('./resourcemanager');
const Resolver = require('./resolver');
const ScriptCompiler = require('./scriptcompiler');
const TransactionLogger = require('./transactionlogger');

const LOG = Logger.getLog('Context');

const businessNetworkCache = LRU(8);
const compiledScriptBundleCache = LRU(8);
const compiledQueryBundleCache = LRU(8);
const compiledAclBundleCache = LRU(8);

/**
 * A class representing the current request being handled by the JavaScript engine.
 * @protected
 * @abstract
 * @memberof module:composer-runtime
 */
class Context {

    /**
     * Store a business network in the cache.
     * @param {string} businessNetworkHash The hash of the business network definition.
     * @param {BusinessNetworkDefinition} businessNetworkDefinition The business network definition.
     */
    static cacheBusinessNetwork(businessNetworkHash, businessNetworkDefinition) {
        const method = 'cacheBusinessNetwork';
        LOG.entry(method, businessNetworkHash, businessNetworkDefinition);
        businessNetworkCache.set(businessNetworkHash, businessNetworkDefinition);
        LOG.exit(method);
    }

    /**
     * Get a compiled script bundle from the cache.
     * @param {string} businessNetworkHash The hash of the business network definition.
     * @return {CompiledScriptBundle} The cached compiled script bundle, or null if
     * there is no entry in the cache for the specified business network definition.
     */
    static getCachedCompiledScriptBundle(businessNetworkHash) {
        const method = 'getCachedCompiledScriptBundle';
        LOG.entry(method, businessNetworkHash);
        const result = compiledScriptBundleCache.get(businessNetworkHash);
        LOG.exit(method, result);
        return result;
    }

    /**
     * Store a compiled script bundle in the cache.
     * @param {string} businessNetworkHash The hash of the business network definition.
     * @param {CompiledScriptBundle} compiledScriptBundle The compiled script bundle.
     */
    static cacheCompiledScriptBundle(businessNetworkHash, compiledScriptBundle) {
        const method = 'cacheCompiledScriptBundle';
        LOG.entry(method, businessNetworkHash, compiledScriptBundle);
        compiledScriptBundleCache.set(businessNetworkHash, compiledScriptBundle);
        LOG.exit(method);
    }

    /**
     * Get a compiled query bundle from the cache.
     * @param {string} businessNetworkHash The hash of the business network definition.
     * @return {CompiledQueryBundle} The cached compiled query bundle, or null if
     * there is no entry in the cache for the specified business network definition.
     */
    static getCachedCompiledQueryBundle(businessNetworkHash) {
        const method = 'getCachedCompiledQueryBundle';
        LOG.entry(method, businessNetworkHash);
        const result = compiledQueryBundleCache.get(businessNetworkHash);
        LOG.exit(method, result);
        return result;
    }

    /**
     * Store a compiled query bundle in the cache.
     * @param {string} businessNetworkHash The hash of the business network definition.
     * @param {CompiledQueryBundle} compiledQueryBundle The compiled query bundle.
     */
    static cacheCompiledQueryBundle(businessNetworkHash, compiledQueryBundle) {
        const method = 'cacheCompiledQueryBundle';
        LOG.entry(method, businessNetworkHash, compiledQueryBundle);
        compiledQueryBundleCache.set(businessNetworkHash, compiledQueryBundle);
        LOG.exit(method);
    }

    /**
     * Get a compiled ACL bundle from the cache.
     * @param {string} businessNetworkHash The hash of the business network definition.
     * @return {CompiledAclBundle} The cached compiled ACL bundle, or null if
     * there is no entry in the cache for the specified business network definition.
     */
    static getCachedCompiledAclBundle(businessNetworkHash) {
        const method = 'getCachedCompiledAclBundle';
        LOG.entry(method, businessNetworkHash);
        const result = compiledAclBundleCache.get(businessNetworkHash);
        LOG.exit(method, result);
        return result;
    }

    /**
     * Store a compiled ACL bundle in the cache.
     * @param {string} businessNetworkHash The hash of the business network definition.
     * @param {CompiledAclBundle} compiledAclBundle The compiled ACL bundle.
     */
    static cacheCompiledAclBundle(businessNetworkHash, compiledAclBundle) {
        const method = 'cacheCompiledAclBundle';
        LOG.entry(method, businessNetworkHash, compiledAclBundle);
        compiledAclBundleCache.set(businessNetworkHash, compiledAclBundle);
        LOG.exit(method);
    }

    /**
     * Constructor.
     * @param {Engine} engine The chaincode engine that owns this context.
     */
    constructor(engine) {
        this.engine = engine;
        this.function = null;
        this.arguments = null;
        this.businessNetworkDefinition = null;
        this.registryManager = null;
        this.resolver = null;
        this.api = null;
        this.queryExecutor = null;
        this.identityManager = null;
        this.participant = null;
        this.transaction = null;
        this.accessController = null;
        this.sysregistries = null;
        this.eventNumber = 0;
        this.scriptCompiler = null;
        this.compiledScriptBundle = null;
        this.queryCompiler = null;
        this.compiledQueryBundle = null;
        this.aclCompiler = null;
        this.compiledAclBundle = null;
    }

    /**
     * Get the name of the currently executing runtime method.
     * @return {string} The name of the currently executing runtime method.
     */
    getFunction() {
        return this.function;
    }

    /**
     * Get the arguments for the currently executing runtime method.
     * @return {string} The arguments for the currently executing runtime method.
     */
    getArguments() {
        return this.arguments;
    }

    /**
     * Load the business network record from the world state.
     * @return {Promise} A promise that will be resolved with the business network record
     * when complete, or rejected with an error.
     */
    loadBusinessNetworkRecord() {
        const method = 'loadBusinessNetworkRecord';
        LOG.entry(method);
        return this.getDataService().getCollection('$sysdata')
            .then((collection) => {
                LOG.debug(method, 'Getting business network archive from the $sysdata collection');
                return collection.get('businessnetwork');
            })
            .then((object) => {
                // check if the network has been undeployed first. if is has throw exception.
                if (object.undeployed){
                    throw new Error('The business network has been undeployed');
                }
                LOG.exit(method, object);
                return object;
            });
    }

    /**
     * Load the business network definition.
     * @param {Object} businessNetworkRecord The business network record.
     * @return {Promise} A promise that will be resolved with a {@link BusinessNetworkDefinition}
     * when complete, or rejected with an error.
     */
    loadBusinessNetworkDefinition(businessNetworkRecord) {
        const method = 'loadBusinessNetworkDefinition';
        LOG.entry(method);
        LOG.debug(method, 'Looking in cache for business network', businessNetworkRecord.hash);
        let businessNetworkDefinition = businessNetworkCache.get(businessNetworkRecord.hash);
        if (businessNetworkDefinition) {
            LOG.debug(method, 'Business network is in cache');
            return Promise.resolve(businessNetworkDefinition);
        }
        LOG.debug(method, 'Business network is not in cache, loading');
        let businessNetworkArchive = Buffer.from(businessNetworkRecord.data, 'base64');
        return BusinessNetworkDefinition.fromArchive(businessNetworkArchive)
            .then((businessNetworkDefinition) => {
                Context.cacheBusinessNetwork(businessNetworkRecord.hash, businessNetworkDefinition);
                LOG.exit(method, businessNetworkDefinition);
                return businessNetworkDefinition;
            })
            .catch((error) => {
                LOG.error(method, error);
                throw error;
            });
    }

    /**
     * Load or compile the compiled script bundle.
     * @param {Object} businessNetworkRecord The business network record.
     * @param {BusinessNetworkDefinition} businessNetworkDefinition The business network definition.
     * @return {Promise} A promise that will be resolved with a {@link BusinessNetworkDefinition}
     * when complete, or rejected with an error.
     */
    loadCompiledScriptBundle(businessNetworkRecord, businessNetworkDefinition) {
        const method = 'loadCompiledScriptBundle';
        LOG.entry(method);
        LOG.debug(method, 'Looking in cache for compiled script bundle', businessNetworkRecord.hash);
        let compiledScriptBundle = Context.getCachedCompiledScriptBundle(businessNetworkRecord.hash);
        if (compiledScriptBundle) {
            LOG.debug(method, 'Compiled script bundle is in cache');
            return Promise.resolve(compiledScriptBundle);
        }
        LOG.debug(method, 'Compiled script bundle is not in cache, loading');
        return Promise.resolve()
            .then(() => {
                let compiledScriptBundle = this.getScriptCompiler().compile(businessNetworkDefinition.getScriptManager());
                Context.cacheCompiledScriptBundle(businessNetworkRecord.hash, compiledScriptBundle);
                LOG.exit(method, compiledScriptBundle);
                return compiledScriptBundle;
            })
            .catch((error) => {
                LOG.error(method, error);
                throw error;
            });
    }

    /**
     * Load or compile the compiled query bundle.
     * @param {Object} businessNetworkRecord The business network record.
     * @param {BusinessNetworkDefinition} businessNetworkDefinition The business network definition.
     * @return {Promise} A promise that will be resolved with a {@link BusinessNetworkDefinition}
     * when complete, or rejected with an error.
     */
    loadCompiledQueryBundle(businessNetworkRecord, businessNetworkDefinition) {
        const method = 'loadCompiledQueryBundle';
        LOG.entry(method);
        LOG.debug(method, 'Looking in cache for compiled query bundle', businessNetworkRecord.hash);
        let compiledQueryBundle = Context.getCachedCompiledQueryBundle(businessNetworkRecord.hash);
        if (compiledQueryBundle) {
            LOG.debug(method, 'Compiled query bundle is in cache');
            return Promise.resolve(compiledQueryBundle);
        }
        LOG.debug(method, 'Compiled query bundle is not in cache, loading');
        return Promise.resolve()
            .then(() => {
                let compiledQueryBundle = this.getQueryCompiler().compile(businessNetworkDefinition.getQueryManager());
                Context.cacheCompiledQueryBundle(businessNetworkRecord.hash, compiledQueryBundle);
                LOG.exit(method, compiledQueryBundle);
                return compiledQueryBundle;
            })
            .catch((error) => {
                LOG.error(method, error);
                throw error;
            });
    }

    /**
     * Load or compile the compiled ACL bundle.
     * @param {Object} businessNetworkRecord The business network record.
     * @param {BusinessNetworkDefinition} businessNetworkDefinition The business network definition.
     * @return {Promise} A promise that will be resolved with a {@link BusinessNetworkDefinition}
     * when complete, or rejected with an error.
     */
    loadCompiledAclBundle(businessNetworkRecord, businessNetworkDefinition) {
        const method = 'loadCompiledAclBundle';
        LOG.entry(method);
        LOG.debug(method, 'Looking in cache for compiled ACL bundle', businessNetworkRecord.hash);
        let compiledAclBundle = Context.getCachedCompiledAclBundle(businessNetworkRecord.hash);
        if (compiledAclBundle) {
            LOG.debug(method, 'Compiled ACL bundle is in cache');
            return Promise.resolve(compiledAclBundle);
        }
        LOG.debug(method, 'Compiled ACL bundle is not in cache, loading');
        return Promise.resolve()
            .then(() => {
                let compiledAclBundle = this.getAclCompiler().compile(businessNetworkDefinition.getAclManager(), businessNetworkDefinition.getScriptManager());
                Context.cacheCompiledAclBundle(businessNetworkRecord.hash, compiledAclBundle);
                LOG.exit(method, compiledAclBundle);
                return compiledAclBundle;
            })
            .catch((error) => {
                LOG.error(method, error);
                throw error;
            });
    }

    /**
     * Load the current participant.
     * @return {Promise} A promise that will be resolved with a {@link Resource}
     * when complete, or rejected with an error.
     */
    loadCurrentParticipant() {
        const method = 'loadCurrentParticipant';
        LOG.entry(method);

        // Load the current identity.
        return this.getIdentityManager().getIdentity()
            .then((identity) => {

                // Validate the identity.
                try {
                    this.getIdentityManager().validateIdentity(identity);
                } catch (e) {

                    // Is this an activation transaction?
                    let isActivation = false;
                    try {
                        if (this.getFunction() === 'submitTransaction') {
                            const json = JSON.parse(this.getArguments()[1]);
                            isActivation = json.$class === 'org.hyperledger.composer.system.ActivateCurrentIdentity';
                        }
                    } catch (e) {
                        // Ignore.
                    }

                    // Check for the case of activation required, and the user is trying to activate.
                    if (e.activationRequired && isActivation) {

                        // Don't throw the error as we are activating the identity, but return null
                        // so that the participant is not set because there is no current participant
                        // until the identity is activated and not revoked.
                        return null;

                    } else {
                        throw e;
                    }

                }

                // Load the current participant.
                return this.getIdentityManager().getParticipant(identity);

            })
            .then((participant) => {
                LOG.exit(method, participant);
                return participant;
            })
            .catch((error) => {
<<<<<<< HEAD

=======
                const name = this.getIdentityService().getName();
>>>>>>> 99d53dcb
                // Check for an admin user.
                // TODO: this is temporary whilst we migrate to requiring all
                // users to have identities that are mapped to participants.
                if (!error.activationRequired) {
<<<<<<< HEAD
                    const name = this.getIdentityService().getName();
=======

>>>>>>> 99d53dcb
                    if (name && name.match(/admin/i)) {
                        LOG.exit(method, null);
                        return null;
                    }
                }

                // Throw the error.
                LOG.error(method, error);
                throw error;

            });
    }

    /**
     * Get the business network definition to use.
     * @param {Object} [options] The options to use.
     * @param {BusinessNetworkDefinition} [options.businessNetworkDefinition] The business network definition to use.
     * @return {Promise} A promise that will be resolved when complete, or rejected
     * with an error.
     */
    findBusinessNetworkDefinition(options) {
        const method = 'findBusinessNetworkDefinition';
        LOG.entry(method, options);
        options = options || {};
        return Promise.resolve()
            .then(() => {
                if (options.businessNetworkDefinition) {
                    LOG.debug(method, 'Business network definition already specified');
                    return options.businessNetworkDefinition;
                } else {
                    LOG.debug(method, 'Business network definition not specified, loading from world state');
                    return this.loadBusinessNetworkRecord()
                        .then((businessNetworkRecord) => {
                            return this.loadBusinessNetworkDefinition(businessNetworkRecord);
                        });
                }
            })
            .then((businessNetworkDefinition) => {
                LOG.exit(method, businessNetworkDefinition);
                return businessNetworkDefinition;
            });
    }

    /**
     * Get the compiled script bundle to use.
     * @param {BusinessNetworkDefinition} businessNetworkDefinition The business network definition to use.
     * @param {Object} [options] The options to use.
     * @param {CompiledScriptBundle} [options.compiledScriptBundle] The business network definition to use.
     * @return {Promise} A promise that will be resolved when complete, or rejected
     * with an error.
     */
    findCompiledScriptBundle(businessNetworkDefinition, options) {
        const method = 'findCompiledScriptBundle';
        LOG.entry(method, options);
        options = options || {};
        return Promise.resolve()
            .then(() => {
                if (options.compiledScriptBundle) {
                    LOG.debug(method, 'Compiled script bundle already specified');
                    return options.compiledScriptBundle;
                } else {
                    LOG.debug(method, 'Compiled script bundle not specified, loading from world state');
                    return this.loadBusinessNetworkRecord()
                        .then((businessNetworkRecord) => {
                            return this.loadCompiledScriptBundle(businessNetworkRecord, businessNetworkDefinition);
                        });
                }
            })
            .then((compiledScriptBundle) => {
                LOG.exit(method, compiledScriptBundle);
                return compiledScriptBundle;
            });
    }

    /**
     * Get the compiled query bundle to use.
     * @param {BusinessNetworkDefinition} businessNetworkDefinition The business network definition to use.
     * @param {Object} [options] The options to use.
     * @param {CompiledQueryBundle} [options.compiledQueryBundle] The business network definition to use.
     * @return {Promise} A promise that will be resolved when complete, or rejected
     * with an error.
     */
    findCompiledQueryBundle(businessNetworkDefinition, options) {
        const method = 'findCompiledQueryBundle';
        LOG.entry(method, options);
        options = options || {};
        return Promise.resolve()
            .then(() => {
                if (options.compiledQueryBundle) {
                    LOG.debug(method, 'Compiled query bundle already specified');
                    return options.compiledQueryBundle;
                } else {
                    LOG.debug(method, 'Compiled query bundle not specified, loading from world state');
                    return this.loadBusinessNetworkRecord()
                        .then((businessNetworkRecord) => {
                            return this.loadCompiledQueryBundle(businessNetworkRecord, businessNetworkDefinition);
                        });
                }
            })
            .then((compiledQueryBundle) => {
                LOG.exit(method, compiledQueryBundle);
                return compiledQueryBundle;
            });
    }

    /**
     * Get the compiled ACL bundle to use.
     * @param {BusinessNetworkDefinition} businessNetworkDefinition The business network definition to use.
     * @param {Object} [options] The options to use.
     * @param {CompiledAclBundle} [options.compiledAclBundle] The business network definition to use.
     * @return {Promise} A promise that will be resolved when complete, or rejected
     * with an error.
     */
    findCompiledAclBundle(businessNetworkDefinition, options) {
        const method = 'findCompiledAclBundle';
        LOG.entry(method, options);
        options = options || {};
        return Promise.resolve()
            .then(() => {
                if (options.compiledAclBundle) {
                    LOG.debug(method, 'Compiled ACL bundle already specified');
                    return options.compiledAclBundle;
                } else {
                    LOG.debug(method, 'Compiled ACL bundle not specified, loading from world state');
                    return this.loadBusinessNetworkRecord()
                        .then((businessNetworkRecord) => {
                            return this.loadCompiledAclBundle(businessNetworkRecord, businessNetworkDefinition);
                        });
                }
            })
            .then((compiledAclBundle) => {
                LOG.exit(method, compiledAclBundle);
                return compiledAclBundle;
            });
    }

    /**
     * Initialize the context for use.
     * @param {Object} [options] The options to use.
     * @param {string} [options.function] The name of the currently executing runtime method.
     * @param {string} [options.arguments] The arguments for the currently executing runtime method.
     * @param {BusinessNetworkDefinition} [options.businessNetworkDefinition] The business network definition to use.
     * @param {CompiledScriptBundle} [options.compiledScriptBundle] The compiled script bundle to use.
     * @param {DataCollection} [options.sysregistries] The system registries collection to use.
     * @param {boolean} [options.reinitialize] Set to true if being reinitialized as a result of an upgrade to the
     * business network, falsey value if not.
     * @return {Promise} A promise that will be resolved when complete, or rejected
     * with an error.
     */
    initialize(options) {
        const method = 'initialize';
        LOG.entry(method, options);
        options = options || {};
        this.function = options.function || this.function;
        this.arguments = options.arguments || this.arguments;
        return Promise.resolve()
            .then(() => {
                return this.findBusinessNetworkDefinition(options);
            })
            .then((businessNetworkDefinition) => {
                LOG.debug(method, 'Got business network archive');
                this.businessNetworkDefinition = businessNetworkDefinition;
                return this.findCompiledScriptBundle(this.businessNetworkDefinition, options);
            })
            .then((compiledScriptBundle) => {
                LOG.debug(method, 'Got compiled script bundle');
                this.compiledScriptBundle = compiledScriptBundle;
                return this.findCompiledQueryBundle(this.businessNetworkDefinition, options);
            })
            .then((compiledQueryBundle) => {
                LOG.debug(method, 'Got compiled query bundle');
                this.compiledQueryBundle = compiledQueryBundle;
                return this.findCompiledAclBundle(this.businessNetworkDefinition, options);
            })
            .then((compiledAclBundle) => {
                LOG.debug(method, 'Got compiled ACL bundle');
                this.compiledAclBundle = compiledAclBundle;
                LOG.debug(method, 'Loading sysregistries collection', options.sysregistries);
                if (options.sysregistries) {
                    this.sysregistries = options.sysregistries;
                } else {
                    return this.getDataService().getCollection('$sysregistries')
                        .then((sysregistries) => {
                            this.sysregistries = sysregistries;
                        });
                }
            })
            .then(() => {
                if (options.function !== 'init') {
                    LOG.debug(method, 'Loading current participant');
                    return this.loadCurrentParticipant();
                } else {
                    // No point loading the participant as no participants exist!
                    LOG.debug(method, 'Not loading current participant as processing deployment');
                    return null;
                }
            })
            .then((participant) => {
                if (!options.reinitialize) {
                    LOG.debug(method, 'Setting current participant', participant);
                    this.setParticipant(participant);
                } else {
                    // We don't want to change the participant in the middle of a update.
                    LOG.debug(method, 'Reinitializing, not setting current participant', participant);
                }
            })
            .then(() => {
                LOG.exit(method);
            });
    }

    /**
     * Get all of the services provided by the chaincode container.
     * @return {Service[]} All of the services provided by the chaincode container.
     */
    getServices() {
        return [
            this.getDataService(),
            this.getEventService(),
            this.getIdentityService(),
            this.getHTTPService()
        ];
    }

    /**
     * Get the data service provided by the chaincode container.
     * @abstract
     * @return {DataService} The data service provided by the chaincode container.
     */
    getDataService() {
        throw new Error('abstract function called');
    }

    /**
     * Get the identity service provided by the chaincode container.
     * @abstract
     * @return {IdentityService} The identity service provided by the chaincode container.
     */
    getIdentityService() {
        throw new Error('abstract function called');
    }

    /**
     * Get the http service provided by the chaincode container.
     * @abstract
     * @return {HTTPService} The http service provided by the chaincode container.
     */
    getHTTPService() {
        throw new Error('abstract function called');
    }

    /**
     * Get the event service provided by the chaincode container.
     * @abstract
     * @return {EventService} The event service provided by the chaincode container.
     */
    getEventService() {
        throw new Error('abstract function called');
    }

    /**
     * Get the model manager.
     * @return {ModelManager} The model manager.
     */
    getModelManager() {
        if (!this.businessNetworkDefinition) {
            throw new Error('must call initialize before calling this function');
        }
        return this.businessNetworkDefinition.getModelManager();
    }

    /**
     * Get the script manager.
     * @return {ScriptManager} The script manager.
     */
    getScriptManager() {
        if (!this.businessNetworkDefinition) {
            throw new Error('must call initialize before calling this function');
        }
        return this.businessNetworkDefinition.getScriptManager();
    }

    /**
     * Get the ACL manager.
     * @return {AclManager} The ACL manager.
     */
    getAclManager() {
        if (!this.businessNetworkDefinition) {
            throw new Error('must call initialize before calling this function');
        }
        return this.businessNetworkDefinition.getAclManager();
    }

    /**
     * Get the factory.
     * @return {Factory} The factory.
     */
    getFactory() {
        if (!this.businessNetworkDefinition) {
            throw new Error('must call initialize before calling this function');
        }
        return this.businessNetworkDefinition.getFactory();
    }

    /**
     * Get the serializer.
     * @return {Serializer} The serializer.
     */
    getSerializer() {
        if (!this.businessNetworkDefinition) {
            throw new Error('must call initialize before calling this function');
        }
        return this.businessNetworkDefinition.getSerializer();
    }

    /**
     * Get the introspector.
     * @return {Introspector} The serializer.
     */
    getIntrospector() {
        if (!this.businessNetworkDefinition) {
            throw new Error('must call initialize before calling this function');
        }
        return this.businessNetworkDefinition.getIntrospector();
    }

    /**
     * Get the registry manager.
     * @return {RegistryManager} The registry manager.
     */
    getRegistryManager() {
        if (!this.registryManager) {
            // TODO: This method call is getting too long.
            this.registryManager = new RegistryManager(this.getDataService(), this.getIntrospector(), this.getSerializer(), this.getAccessController(), this.getSystemRegistries(),this.getFactory());
        }
        return this.registryManager;
    }

    /**
     * Get the resolver.
     * @return {Resolver} The resolver.
     */
    getResolver() {
        if (!this.resolver) {
            this.resolver = new Resolver(this.getFactory(), this.getIntrospector(), this.getRegistryManager());
        }
        return this.resolver;
    }

    /**
     * Get the API.
     * @return {Api} The API.
     */
    getApi() {
        if (!this.api) {
            this.api = new Api(this);
        }
        return this.api;
    }

    /**
     * Get the query executor.
     * @return {QueryExecutor} The query executor.
     */
    getQueryExecutor() {
        if (!this.queryExecutor) {
            this.queryExecutor = new QueryExecutor(this.getResolver());
        }
        return this.queryExecutor;
    }

    /**
     * Get the identity manager.
     * @return {IdentityManager} The identity manager.
     */
    getIdentityManager() {
        if (!this.identityManager) {
            this.identityManager = new IdentityManager(this);
        }
        return this.identityManager;
    }

    /**
     * Get the resource manager.
     * @return {ResourceManager} The resource manager.
     */
    getResourceManager() {
        if (!this.resourceManager) {
            this.resourceManager = new ResourceManager(this);
        }
        return this.resourceManager;
    }

    /**
     * Get the current participant.
     * @return {Resource} the current participant.
     */
    getParticipant() {
        return this.participant;
    }

    /**
     * Set the current participant.
     * @param {Resource} participant the current participant.
     */
    setParticipant(participant) {
        if (this.participant) {
            throw new Error('A current participant has already been specified');
        }
        this.participant = participant;
        this.getAccessController().setParticipant(participant);
    }

    /**
     * Get the current transaction.
     * @return {Resource} the current transaction.
     */
    getTransaction() {
        return this.transaction;
    }

    /**
     * Set the current transaction.
     * @param {Resource} transaction the current transaction.
     */
    setTransaction(transaction) {
        if (this.transaction) {
            throw new Error('A current transaction has already been specified');
        }
        this.transaction = transaction;
        this.transactionLogger = new TransactionLogger(this.transaction, this.getRegistryManager(), this.getSerializer());
        this.getAccessController().setTransaction(transaction);
    }

    /**
     * Get the access controller.
     * @return {AccessController} The access controller.
     */
    getAccessController() {
        if (!this.accessController) {
            this.accessController = new AccessController(this);
        }
        return this.accessController;
    }

    /**
     * Get the system registries collection.
     * @return {DataCollection} The system registries collection.
     */
    getSystemRegistries() {
        if (!this.sysregistries) {
            throw new Error('must call initialize before calling this function');
        }
        return this.sysregistries;
    }

    /**
     * Get the next event number
     * @return {integer} the event number.
     */
    getEventNumber() {
        return this.eventNumber;
    }

    /**
     * Incrememnt the event number by 1
     * @return {integer} the event number.
     */
    incrementEventNumber() {
        return this.eventNumber++;
    }

    /**
     * Get the script compiler.
     * @return {ScriptCompiler} scriptCompiler The script compiler.
     */
    getScriptCompiler() {
        if (!this.scriptCompiler) {
            this.scriptCompiler = new ScriptCompiler();
        }
        return this.scriptCompiler;
    }

    /**
     * Get the compiled script bundle.
     * @return {CompiledScriptBundle} compiledScriptBundle The compiled script bundle.
     */
    getCompiledScriptBundle() {
        return this.compiledScriptBundle;
    }

    /**
     * Get the query compiler.
     * @return {QueryCompiler} queryCompiler The query compiler.
     */
    getQueryCompiler() {
        if (!this.queryCompiler) {
            this.queryCompiler = new QueryCompiler();
        }
        return this.queryCompiler;
    }

    /**
     * Get the compiled query bundle.
     * @return {CompiledQueryBundle} compiledQueryBundle The compiled query bundle.
     */
    getCompiledQueryBundle() {
        return this.compiledQueryBundle;
    }

    /**
     * Get the ACL compiler.
     * @return {AclCompiler} aclCompiler The ACL compiler.
     */
    getAclCompiler() {
        if (!this.aclCompiler) {
            this.aclCompiler = new AclCompiler();
        }
        return this.aclCompiler;
    }

    /**
     * Get the compiled ACL bundle.
     * @return {CompiledAclBundle} compiledAclBundle The compiled ACL bundle.
     */
    getCompiledAclBundle() {
        return this.compiledAclBundle;
    }

    /**
     * Get the list of transaction handlers.
     * @return {TransactionHandler[]} The list of transaction handlers.
     */
    getTransactionHandlers() {
        return [
<<<<<<< HEAD
            this.getIdentityManager()
=======
            this.getIdentityManager(),this.getResourceManager()
>>>>>>> 99d53dcb
        ];
    }

    /**
     * Called at the start of a transaction.
     * @param {boolean} readOnly Is the transaction read-only?
     * @return {Promise} A promise that will be resolved when complete, or rejected
     * with an error.
     */
    transactionStart(readOnly) {
        const services = this.getServices();
        return services.reduce((promise, service) => {
            return promise.then(() => {
                return service.transactionStart(readOnly);
            });
        }, Promise.resolve());
    }

    /**
     * Called when a transaction is preparing to commit.
     * @abstract
     * @return {Promise} A promise that will be resolved when complete, or rejected
     * with an error.
     */
    transactionPrepare() {
        const services = this.getServices();
        return services.reduce((promise, service) => {
            return promise.then(() => {
                return service.transactionPrepare();
            });
        }, Promise.resolve());
    }

    /**
     * Called when a transaction is rolling back.
     * @abstract
     * @return {Promise} A promise that will be resolved when complete, or rejected
     * with an error.
     */
    transactionRollback() {
        const services = this.getServices();
        return services.reduce((promise, service) => {
            return promise.then(() => {
                return service.transactionRollback();
            });
        }, Promise.resolve());
    }

    /**
     * Called when a transaction is committing.
     * @abstract
     * @return {Promise} A promise that will be resolved when complete, or rejected
     * with an error.
     */
    transactionCommit() {
        const services = this.getServices();
        return services.reduce((promise, service) => {
            return promise.then(() => {
                return service.transactionCommit();
            });
        }, Promise.resolve());
    }

    /**
     * Called at the end of a transaction.
     * @abstract
     * @return {Promise} A promise that will be resolved when complete, or rejected
     * with an error.
     */
    transactionEnd() {
        const services = this.getServices();
        return services.reduce((promise, service) => {
            return promise.then(() => {
                return service.transactionEnd();
            });
        }, Promise.resolve());
    }

}

module.exports = Context;<|MERGE_RESOLUTION|>--- conflicted
+++ resolved
@@ -371,20 +371,12 @@
                 return participant;
             })
             .catch((error) => {
-<<<<<<< HEAD
-
-=======
                 const name = this.getIdentityService().getName();
->>>>>>> 99d53dcb
                 // Check for an admin user.
                 // TODO: this is temporary whilst we migrate to requiring all
                 // users to have identities that are mapped to participants.
                 if (!error.activationRequired) {
-<<<<<<< HEAD
-                    const name = this.getIdentityService().getName();
-=======
-
->>>>>>> 99d53dcb
+
                     if (name && name.match(/admin/i)) {
                         LOG.exit(method, null);
                         return null;
@@ -920,11 +912,7 @@
      */
     getTransactionHandlers() {
         return [
-<<<<<<< HEAD
-            this.getIdentityManager()
-=======
             this.getIdentityManager(),this.getResourceManager()
->>>>>>> 99d53dcb
         ];
     }
 
