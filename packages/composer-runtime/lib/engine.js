/*
 * Licensed under the Apache License, Version 2.0 (the "License");
 * you may not use this file except in compliance with the License.
 * You may obtain a copy of the License at
 *
 * http://www.apache.org/licenses/LICENSE-2.0
 *
 * Unless required by applicable law or agreed to in writing, software
 * distributed under the License is distributed on an "AS IS" BASIS,
 * WITHOUT WARRANTIES OR CONDITIONS OF ANY KIND, either express or implied.
 * See the License for the specific language governing permissions and
 * limitations under the License.
 */

'use strict';

const BusinessNetworkDefinition = require('composer-common').BusinessNetworkDefinition;
const Context = require('./context');
const createHash = require('sha.js');
const Logger = require('composer-common').Logger;
const util = require('util');

const LOG = Logger.getLog('Engine');

/**
 * The JavaScript engine responsible for processing chaincode commands.
 * @protected
 * @memberof module:composer-runtime
 */
class Engine {

    /**
     * Constructor.
     * @param {Container} container The chaincode container hosting this engine.
     */
    constructor(container) {
        this.container = container;
<<<<<<< HEAD

=======
        this.installLogger();
>>>>>>> 4c5c9157
        const method = 'constructor';
        LOG.entry(method);
        LOG.exit(method);
    }

    /**
     * Get the chaincode container hosting this engine.
     * @return {Container} The chaincode container hosting this engine.
     */
    getContainer() {
        return this.container;
    }

    /**
     * Install the runtime logger into the common module.
     */
    installLogger() {
        let loggingService = this.container.getLoggingService();
        let loggingProxy = {
            log: (level, method, msg, args) => {
                args = args || [];
                let formattedArguments = args.map((arg) => {
                    return String(arg);
                }).join(', ');
                switch (level) {
                case 'debug':
                    return loggingService.logDebug(util.format('@JS : %s %s %s', method, msg, formattedArguments));
                case 'warn':
                    return loggingService.logWarning(util.format('@JS : %s %s %s', method, msg, formattedArguments));
                case 'info':
                    return loggingService.logInfo(util.format('@JS : %s %s %s', method, msg, formattedArguments));
                case 'verbose':
                    return loggingService.logDebug(util.format('@JS : %s %s %s', method, msg, formattedArguments));
                case 'error':
                    return loggingService.logError(util.format('@JS : %s %s %s', method, msg, formattedArguments));
                }
            }
        };
        Logger.setFunctionalLogger(loggingProxy);
    }

    /**
     * Handle an initialisation (deploy) request.
     * @param {Context} context The request context.
     * @param {string} fcn The name of the chaincode function to invoke.
     * @param {string[]} args The arguments to pass to the chaincode function.
     * @return {Promise} A promise that will be resolved when complete, or rejected
     * with an error.
     */
    init(context, fcn, args) {
        const method = 'init';
        LOG.entry(method, context, fcn, args);

        // chaincode was upgraded, no change to business network and obviously
        // nothing the runtime can do to stop it.
        if (fcn === 'upgrade') {
            LOG.info(method, 'runtime has been upgraded');
            //TODO: Here we would need to invoke migrations if we are to support
            //upgrading from anything more than just micro version changes of the
            //runtime. Currently not supported and the connector will not allow
            //the upgrade. We could add a check here as well and reject the upgrade
            //but it's overkill at the moment.
            return Promise.resolve();
        }

        if (fcn !== 'init') {
            throw new Error(util.format('Unsupported function "%s" with arguments "%j"', fcn, args));
        } else if (args.length !== 1) {
            throw new Error(util.format('Invalid arguments "%j" to function "%s", expecting "%j"', args, 'init', ['serializedResource']));
        }

        // Parse the transaction from the JSON string..
        LOG.debug(method, 'Parsing transaction from JSON');
        let transactionData = JSON.parse(args[0]);

        // We can't parse the transaction data using the serializer.
        // This is because it may contain classes that we haven't loaded yet.
        // So we need to do it the "old fashioned way".
        if (transactionData.$class !== 'org.hyperledger.composer.system.StartBusinessNetwork') {
            throw new Error('The transaction data specified is not valid');
        }

        // Extract and validate the required business network archive property.
        const businessNetworkBase64 = transactionData.businessNetworkArchive;
        if (!businessNetworkBase64) {
            throw new Error('The business network archive specified is not valid');
        }

        // Extract and validate the optional log level property.
        const logLevel = transactionData.logLevel;
        if (logLevel) {
            this.getContainer().getLoggingService().setLogLevel(logLevel);
        }

        let dataService = context.getDataService();
        let businessNetworkHash, businessNetworkRecord, businessNetworkDefinition;
        let compiledScriptBundle, compiledQueryBundle, compiledAclBundle;
        let sysregistries, sysdata;
        return Promise.resolve()
            .then(() => {

                // Start the transaction.
                return context.transactionStart(false);

            })
            .then(() => {

                // Load, validate, and hash the business network definition.
                LOG.debug(method, 'Loading business network definition');
                let businessNetworkArchive = Buffer.from(businessNetworkBase64, 'base64');
                let sha256 = createHash('sha256');
                businessNetworkHash = sha256.update(businessNetworkBase64, 'utf8').digest('hex');
                LOG.debug(method, 'Calculated business network definition hash', businessNetworkHash);

                // Create the business network record.
                businessNetworkRecord = {
                    data: businessNetworkBase64,
                    hash: businessNetworkHash
                };

                // Load the business network.
                return BusinessNetworkDefinition.fromArchive(businessNetworkArchive);

            })
            .then((businessNetworkDefinition_) => {

                // Cache the business network.
                businessNetworkDefinition = businessNetworkDefinition_;
                LOG.debug(method, 'Loaded business network definition, storing in cache');
                Context.cacheBusinessNetwork(businessNetworkHash, businessNetworkDefinition);

                // Cache the compiled script bundle.
                compiledScriptBundle = Context.getCachedCompiledScriptBundle(businessNetworkHash);
                if (!compiledScriptBundle) {
                    compiledScriptBundle = context.getScriptCompiler().compile(businessNetworkDefinition.getScriptManager());
                    LOG.debug(method, 'Loaded compiled script bundle, storing in cache');
                    Context.cacheCompiledScriptBundle(businessNetworkHash, compiledScriptBundle);
                }

                // Cache the compiled query bundle.
                compiledQueryBundle = Context.getCachedCompiledQueryBundle(businessNetworkHash);
                if (!compiledQueryBundle) {
                    compiledQueryBundle = context.getQueryCompiler().compile(businessNetworkDefinition.getQueryManager());
                    LOG.debug(method, 'Loaded compiled query bundle, storing in cache');
                    Context.cacheCompiledQueryBundle(businessNetworkHash, compiledQueryBundle);
                }

                // Cache the compiled ACL bundle.
                compiledAclBundle = Context.getCachedCompiledAclBundle(businessNetworkHash);
                if (!compiledAclBundle) {
                    compiledAclBundle = context.getAclCompiler().compile(businessNetworkDefinition.getAclManager(), businessNetworkDefinition.getScriptManager());
                    LOG.debug(method, 'Loaded compiled ACL bundle, storing in cache');
                    Context.cacheCompiledAclBundle(businessNetworkHash, compiledAclBundle);
                }

                // Get the sysdata collection where the business network definition is stored.
                LOG.debug(method, 'Loaded business network definition, storing in $sysdata collection');
                return dataService.ensureCollection('$sysdata');

            })
            .then((sysdata_) => {

                // Add the business network definition to the sysdata collection.
                sysdata = sysdata_;
                return sysdata.add('businessnetwork', businessNetworkRecord);

            })
            .then(() => {
                return sysdata.add('metanetwork', { '$class': 'org.hyperledger.composer.system.Network', 'networkId': businessNetworkDefinition.getIdentifier() });
            })
            .then(() => {

                // Ensure that the system registries collection exists.
                LOG.debug(method, 'Ensuring that sysregistries collection exists');
                return dataService.ensureCollection('$sysregistries')
                    .then((sysregistries_) => {
                        sysregistries = sysregistries_;
                    });

            })
            .then(() => {

                // Initialize the context.
                LOG.debug(method, 'Initializing context 2',this.getContainer().getVersion());

                return context.initialize({
                    function: fcn,
                    arguments: args,
                    businessNetworkDefinition: businessNetworkDefinition,
                    compiledScriptBundle: compiledScriptBundle,
                    compiledQueryBundle: compiledQueryBundle,
                    compiledAclBundle: compiledAclBundle,
                    sysregistries: sysregistries,
                    container: this.getContainer()
                });

            })
            .then(() => {

                // Create all the default registries for each asset, participant, and transaction type.
                LOG.debug(method, 'Creating default registries');
                let registryManager = context.getRegistryManager();
                return registryManager.createDefaults();

            })
            .then(() => {

                // We want the historian entries to be ordered, so lets bump the milliseconds for every
                // bootstrap transaction we execute.
                const timestamp = new Date(transactionData.timestamp);

                // First we need to prepare any bootstrap transactions by forcing the transaction ID
                // and timestamp to be derived from the start business network transaction.
                const bootstrapTransactions = transactionData.bootstrapTransactions || [];
                bootstrapTransactions.forEach((bootstrapTransaction, index) => {
                    bootstrapTransaction.transactionId = transactionData.transactionId + '#' + index;
                    timestamp.setMilliseconds(timestamp.getMilliseconds() + 1);
                    bootstrapTransaction.timestamp = timestamp.toISOString();
                });

                // Now update the original timestamp so the start business network transaction is correct.
                timestamp.setMilliseconds(timestamp.getMilliseconds() + 1);
                transactionData.timestamp = timestamp.toISOString();

                // Now that we have initialized and loaded the business network defintion, we can now
                // safely execute all of the bootstrap transactions.
                return bootstrapTransactions.reduce((promise, bootstrapTransaction) => {
                    return promise.then(() => {
                        LOG.debug(method, 'Executing bootstrap transaction', bootstrapTransaction.transactionId);
                        return this.submitTransaction(context, [JSON.stringify(bootstrapTransaction)]);
                    });
                }, Promise.resolve());

            })
            .then(() => {

                // This step executes the start business network transaction. This is a no-op, but records
                // the event into the transaction registry and historian.
                LOG.debug(method, 'Executing start business network transaction');
                return this.submitTransaction(context, [JSON.stringify(transactionData)]);

            })
            .then(() => {
                return context.transactionPrepare()
                    .then(() => {
                        return context.transactionCommit();
                    })
                    .then(() => {
                        return context.transactionEnd();
                    });
            })
            .catch((error) => {
                LOG.error(method, 'Caught error, rethrowing', error);
                return context.transactionRollback()
                    .then(() => {
                        return context.transactionEnd();
                    })
                    .then(() => {
                        throw error;
                    });
            })
            .then(() => {
                LOG.exit(method);
            });
    }

    /**
     * Handle an initialisation (deploy) request.
     * @private
     * @param {Context} context The request context.
     * @param {string} fcn The name of the chaincode function to invoke.
     * @param {string[]} args The arguments to pass to the chaincode function.
     * @param {function} callback The callback function to call when complete.
     */
    _init(context, fcn, args, callback) {
        this.init(context, fcn, args)
            .then((result) => {
                callback(null, result);
            })
            .catch((error) => {
                callback(error, null);
            });
    }

    /**
     * Handle an invoke request.
     * @param {Context} context The request context.
     * @param {string} fcn The name of the chaincode function to invoke.
     * @param {string[]} args The arguments to pass to the chaincode function.
     * @return {Promise} A promise that will be resolved when complete, or rejected
     * with an error.
     */
    invoke(context, fcn, args) {
        const method = 'invoke';
        LOG.entry(method, context, fcn, args);
        if (this[fcn]) {
            LOG.debug(method, 'Initializing context');
            return context.initialize({ function: fcn, arguments: args,  container: this.getContainer() })
                .then(() => {
                    return context.transactionStart(false);
                })
                .then(() => {
                    LOG.debug(method, 'Calling engine function', fcn);
                    return this[fcn](context, args);
                })
                .then((result) => {
                    return context.transactionPrepare()
                        .then(() => {
                            return context.transactionCommit();
                        })
                        .then(() => {
                            return context.transactionEnd();
                        })
                        .then(() => {
                            return result;
                        });
                })
                .catch((error) => {
                    LOG.error(method, 'Caught error, rethrowing', error);
                    return context.transactionRollback()
                        .then(() => {
                            return context.transactionEnd();
                        })
                        .then(() => {
                            throw error;
                        });
                })
                .then((result) => {
                    LOG.exit(method, result);
                    return result;
                });
        } else {
            LOG.error(method, 'Unsupported function', fcn, args);
            throw new Error(util.format('Unsupported function "%s" with arguments "%j"', fcn, args));
        }
    }

    /**
     * Handle an invoke request.
     * @private
     * @param {Context} context The request context.
     * @param {string} fcn The name of the chaincode function to invoke.
     * @param {string[]} args The arguments to pass to the chaincode function.
     * @param {function} callback The callback function to call when complete.
     */
    _invoke(context, fcn, args, callback) {
        this.invoke(context, fcn, args)
            .then((result) => {
                callback(null, result);
            })
            .catch((error) => {
                callback(error, null);
            });
    }

    /**
     * Handle a query request.
     * @param {Context} context The request context.
     * @param {string} fcn The name of the chaincode function to invoke.
     * @param {string[]} args The arguments to pass to the chaincode function.
     * @return {Promise} A promise that will be resolved when complete, or rejected
     * with an error.
     */
    query(context, fcn, args) {
        const method = 'query';
        LOG.entry(method, context, fcn, args);
        if (this[fcn]) {
            LOG.debug(method, 'Initializing context');
            return context.initialize({ function: fcn, arguments: args, container: this.getContainer() })
                .then(() => {
                    return context.transactionStart(true);
                })
                .then(() => {
                    LOG.debug(method, 'Calling engine function', fcn);
                    return this[fcn](context, args);
                })
                .then((result) => {
                    return context.transactionPrepare()
                        .then(() => {
                            return context.transactionCommit();
                        })
                        .then(() => {
                            return context.transactionEnd();
                        })
                        .then(() => {
                            return result;
                        });
                })
                .catch((error) => {
                    LOG.error(method, 'Caught error, rethrowing', error);
                    return context.transactionRollback()
                        .then(() => {
                            return context.transactionEnd();
                        })
                        .then(() => {
                            throw error;
                        });
                })
                .then((result) => {
                    LOG.exit(method, result);
                    return result;
                });
        } else {
            LOG.error(method, 'Unsupported function', fcn, args);
            throw new Error(util.format('Unsupported function "%s" with arguments "%j"', fcn, args));
        }
    }

    /**
     * Handle a query request.
     * @private
     * @param {Context} context The request context.
     * @param {string} fcn The name of the chaincode function to invoke.
     * @param {string[]} args The arguments to pass to the chaincode function.
     * @param {function} callback The callback function to call when complete.
     */
    _query(context, fcn, args, callback) {
        this.query(context, fcn, args)
            .then((result) => {
                callback(null, result);
            })
            .catch((error) => {
                callback(error, null);
            });
    }

    /**
     * Handle a ping request.
     * @param {Context} context The request context.
     * @param {string[]} args The arguments to pass to the chaincode function.
     * @return {Promise} A promise that will be resolved when complete, or rejected
     * with an error.
     */
    ping(context, args) {
        const method = 'ping';
        LOG.entry(method, context, args);
        if (args.length !== 0) {
            LOG.error(method, 'Invalid arguments', args);
            throw new Error(util.format('Invalid arguments "%j" to function "%s", expecting "%j"', args, 'ping', []));
        }
        let participantFQI = null;
        let participant = context.getParticipant();
        if (participant) {
            participantFQI = participant.getFullyQualifiedIdentifier();
        }
        let identityFQI = null;
        let identity = context.getIdentity();
        if (identity) {
            identityFQI = identity.getFullyQualifiedIdentifier();
        }
        let result = {
            version: this.container.getVersion(),
            participant: participantFQI,
            identity: identityFQI
        };
        LOG.exit(method, result);
        return Promise.resolve(result);
    }

}

/**
 * Add all of the methods of the source class to the engine class.
 * @private
 * @param {Object} sourceClass The source class to copy methods from.
 */
function mixin(sourceClass) {
    Object.getOwnPropertyNames(sourceClass.prototype).forEach((method) => {
        if (method !== 'constructor') {
            Engine.prototype[method] = sourceClass.prototype[method];
        }
    });
}

mixin(require('./engine.businessnetworks'));
mixin(require('./engine.queries'));
mixin(require('./engine.registries'));
mixin(require('./engine.resources'));
mixin(require('./engine.transactions'));
mixin(require('./engine.logging'));

module.exports = Engine;<|MERGE_RESOLUTION|>--- conflicted
+++ resolved
@@ -35,11 +35,8 @@
      */
     constructor(container) {
         this.container = container;
-<<<<<<< HEAD
-
-=======
-        this.installLogger();
->>>>>>> 4c5c9157
+
+
         const method = 'constructor';
         LOG.entry(method);
         LOG.exit(method);
