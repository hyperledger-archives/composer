--- conflicted
+++ resolved
@@ -38,23 +38,14 @@
      * @param {Serializer} serializer The serializer to use.
      * @param {Resource} participant The current participant.
      * @param {RegistryManager} registryManager The registry manager to use.
-<<<<<<< HEAD
      * @param {HTTPService} httpService The http service to use.
-     * @param {Context} context The transaction context.
-     * @private
-     */
-    constructor(factory, serializer, participant, registryManager, httpService, context) {
-        const method = 'constructor';
-        LOG.entry(method, factory, serializer, participant, registryManager, httpService, context);
-=======
      * @param {EventService} eventService The event service to use.
      * @param {Context} context The transaction context.
      * @private
      */
-    constructor(factory, serializer, participant, registryManager, eventService, context) {
+    constructor(factory, serializer, participant, registryManager, httpService, eventService, context) {
         const method = 'constructor';
-        LOG.entry(method, factory, serializer, participant, registryManager, eventService, context);
->>>>>>> 47179a7e
+        LOG.entry(method, factory, serializer, participant, registryManager, httpService, eventService, context);
 
         /**
          * Get the factory. The factory can be used to create new instances of
@@ -194,7 +185,6 @@
         };
 
         /**
-<<<<<<< HEAD
          * Post a typed instance to a URL
          * @method module:composer-runtime#post
          * @param {string} url The URL to post the data to
@@ -217,7 +207,9 @@
                     LOG.exit(method);
                     return Promise.resolve(response);
                 });
-=======
+        };
+
+        /**
          * Emit an event defined in the transaction
          * @method module:composer-runtime#emit
          * @param {Resource} event The event to be emitted
@@ -232,13 +224,11 @@
             LOG.debug(method, event.getFullyQualifiedIdentifier(), serializedEvent);
             eventService.emit(serializedEvent);
             LOG.exit(method);
->>>>>>> 47179a7e
         };
 
         Object.freeze(this);
         LOG.exit(method);
     }
-
 }
 
 module.exports = Api;