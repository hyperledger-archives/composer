/*
 * Licensed under the Apache License, Version 2.0 (the "License");
 * you may not use this file except in compliance with the License.
 * You may obtain a copy of the License at
 *
 * http://www.apache.org/licenses/LICENSE-2.0
 *
 * Unless required by applicable law or agreed to in writing, software
 * distributed under the License is distributed on an "AS IS" BASIS,
 * WITHOUT WARRANTIES OR CONDITIONS OF ANY KIND, either express or implied.
 * See the License for the specific language governing permissions and
 * limitations under the License.
 */

'use strict';

const AssetRegistry = require('./api/assetregistry');
const Factory = require('./api/factory');
const Logger = require('composer-common').Logger;
const ParticipantRegistry = require('./api/participantregistry');

const LOG = Logger.getLog('Api');

/**
 * A class that contains the root of the transaction processor API. Methods in this
 * class are made available as global functions which can be called by transaction
 * processor functions. The transaction processor API should expose no internal
 * properties or internal methods which could be accessed or misused.
 * @private
 * @class
 * @memberof module:composer-runtime
 */
class Api {

    /**
     * Constructor.
     * @param {Factory} factory The factory to use.
     * @param {Serializer} serializer The serializer to use.
     * @param {Resource} participant The current participant.
     * @param {RegistryManager} registryManager The registry manager to use.
     * @param {EventService} eventService The event service to use.
     * @param {Context} context The transaction context.
     * @private
     */
    constructor(factory, serializer, participant, registryManager, eventService, context) {
        const method = 'constructor';
        LOG.entry(method, factory, serializer, participant, registryManager, eventService, context);

        /**
         * Get the factory. The factory can be used to create new instances of
         * assets, participants, and transactions for storing in registries. The
         * factory can also be used for creating relationships to assets, particpants,
         * and transactions.
         * @example
         * // Get the factory.
         * var factory = getFactory();
         * @method module:composer-runtime#getFactory
         * @public
         * @return {module:composer-runtime.Factory} The factory.
         */
        this.getFactory = function getFactory() {
            const method = 'getFactory';
            LOG.entry(method);
            let result = new Factory(factory);
            LOG.exit(method, result);
            return result;
        };

        /**
         * Get an existing asset registry using the unique identifier of the asset
         * registry. An asset registry can be used to retrieve, update, or delete
         * existing assets, or create new assets.
         * @example
         * // Get the vehicle asset registry.
         * return getAssetRegistry('org.acme.Vehicle')
         *   .then(function (vehicleAssetRegistry) {
         *     // Call methods on the vehicle asset registry.
         *   })
         *   .catch(function (error) {
         *     // Add optional error handling here.
         *   });
         * @method module:composer-runtime#getAssetRegistry
         * @public
         * @param {string} id The ID of the asset registry.
         * @return {Promise} A promise. The promise is resolved with an {@link
         * module:composer-runtime.AssetRegistry AssetRegistry} instance
         * representing the asset registry if it exists. If the asset registry
         * does not exist, or the current user does not have access to the asset
         * registry, then the promise will be rejected with an error that describes
         * the problem.
         */
        this.getAssetRegistry = function getAssetRegistry(id) {
            const method = 'getAssetRegistry';
            LOG.entry(method, id);
            return registryManager.get('Asset', id)
                .then((registry) => {
                    let result = new AssetRegistry(registry);
                    LOG.exit(method, result);
                    return result;
                });
        };

        /**
         * Get an existing participant registry using the unique identifier of the participant
         * registry. An participant registry can be used to retrieve, update, or delete
         * existing participants, or create new participants.
         * @example
         * // Get the driver participant registry.
         * return getParticipantRegistry('org.acme.Driver')
         *   .then(function (driverParticipantRegistry) {
         *     // Call methods on the driver participant registry.
         *   })
         *   .catch(function (error) {
         *     // Add optional error handling here.
         *   });
         * @method module:composer-runtime#getParticipantRegistry
         * @public
         * @param {string} id The ID of the participant registry.
         * @return {Promise} A promise. The promise is resolved with an {@link
         * module:composer-runtime.ParticipantRegistry ParticipantRegistry} instance
         * representing the participant registry if it exists. If the participant registry
         * does not exist, or the current user does not have access to the participant
         * registry, then the promise will be rejected with an error that describes
         * the problem.
         */
        this.getParticipantRegistry = function getParticipantRegistry(id) {
            const method = 'getParticipantRegistry';
            LOG.entry(method, id);
            return registryManager.get('Participant', id)
                .then((registry) => {
                    let result = new ParticipantRegistry(registry);
                    LOG.exit(method, result);
                    return result;
                });
        };

        /**
         * Get the current participant. The current participant is determined by
         * the identity that was used to submit the current transaction.
         * @example
         * // Get the current participant.
         * var currentParticipant = getCurrentParticipant();
         * // Check to see if the current participant is a driver.
         * if (currentParticipant.getFullyQualifiedType() !== 'org.acme.Driver') {
         *   // Throw an error as the current participant is not a driver.
         *   throw new Error('Current participant is not a driver');
         * }
         * // Check to see if the current participant is the first driver.
         * if (currentParticipant.getFullyQualifiedIdentifier() !== 'org.acme.Driver#DRIVER_1') {
         *   // Throw an error as the current participant is not a driver.
         *   throw new Error('Current participant is not the first driver');
         * }
         * @method module:composer-runtime#getCurrentParticipant
         * @public
         * @return {module:composer-common.Resource} The current participant,
         * or null if the transaction was submitted using an identity that does
         * not map to a participant.
         */
        this.getCurrentParticipant = function getCurrentParticipant() {
            const method = 'getCurrentParticipant';
            LOG.entry(method);
            let result = participant;
            LOG.exit(method, result);
            return result;
        };

        /**
         * Emit an event defined in the transaction
         * @method module:composer-runtime#emit
         * @param {Resource} event The event to be emitted
         * @public
         */
        this.emit = function emit(event) {
            const method = 'emit';
            LOG.entry(method);
<<<<<<< HEAD
            event.setIdentifier(context.transaction.$identifier + '#' + context.getEventNumber());
=======
            event.setIdentifier(context.getTransaction().getIdentifier() + '#' + context.getEventNumber());
>>>>>>> 91b8403c
            let serializedEvent = serializer.toJSON(event);
            context.incrementEventNumber();
            LOG.debug(method, event.getFullyQualifiedIdentifier(), serializedEvent);
            eventService.emit(serializedEvent);
            LOG.exit(method);
        };

        Object.freeze(this);
        LOG.exit(method);
    }

}

module.exports = Api;<|MERGE_RESOLUTION|>--- conflicted
+++ resolved
@@ -173,11 +173,7 @@
         this.emit = function emit(event) {
             const method = 'emit';
             LOG.entry(method);
-<<<<<<< HEAD
-            event.setIdentifier(context.transaction.$identifier + '#' + context.getEventNumber());
-=======
             event.setIdentifier(context.getTransaction().getIdentifier() + '#' + context.getEventNumber());
->>>>>>> 91b8403c
             let serializedEvent = serializer.toJSON(event);
             context.incrementEventNumber();
             LOG.debug(method, event.getFullyQualifiedIdentifier(), serializedEvent);
