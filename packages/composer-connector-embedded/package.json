--- conflicted
+++ resolved
@@ -1,10 +1,6 @@
 {
   "name": "composer-connector-embedded",
-<<<<<<< HEAD
   "version": "0.7.6",
-=======
-  "version": "0.8.0",
->>>>>>> 98e76c5a
   "description": "The embedded client connector for Hyperledger Composer",
   "engines": {
     "node": ">=6",
@@ -56,15 +52,10 @@
     "watchify": "^3.7.0"
   },
   "dependencies": {
-<<<<<<< HEAD
     "composer-common": "^0.7.6",
     "composer-runtime": "^0.7.6",
     "composer-runtime-embedded": "^0.7.6"
-=======
-    "composer-common": "^0.8.0",
-    "composer-runtime": "^0.8.0",
-    "composer-runtime-embedded": "^0.8.0"
->>>>>>> 98e76c5a
+
   },
   "nyc": {
     "exclude": [
