# Hyperledger Composer CLI

Set up the Composer command with

```
npm install composer-cli
```

## Overview
<<<<<<< HEAD
Contains the Hyperledger Composer CLIs for administering business networks.
=======
Contains the Hyperledger composer CLIs for administering business networks.
>>>>>>> 1a798b87

Type `composer --help` to list the available commands.

## Usage

```bash  
composer network deploy [options]

Options:
  --help              Show help  [boolean]
  --archiveFile, -a   The business network archive file name  [string] [required]
  --enrollId, -i      The enrollment ID of the user  [string] [required]
  --enrollSecret, -s  The enrollment secret of the user  [string]
```<|MERGE_RESOLUTION|>--- conflicted
+++ resolved
@@ -7,11 +7,7 @@
 ```
 
 ## Overview
-<<<<<<< HEAD
-Contains the Hyperledger Composer CLIs for administering business networks.
-=======
 Contains the Hyperledger composer CLIs for administering business networks.
->>>>>>> 1a798b87
 
 Type `composer --help` to list the available commands.
 
