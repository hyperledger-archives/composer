{
  "name": "composer-cli",
<<<<<<< HEAD
  "version": "0.7.6",
=======
  "version": "0.8.0",
>>>>>>> 98e76c5a
  "description": "Hyperledger Composer command line interfaces (CLIs)",
  "engines": {
    "node": ">=6",
    "npm": ">=3"
  },
  "bin": {
    "composer": "cli.js"
  },
  "main": "index.js",
  "scripts": {
    "pretest": "npm run lint",
    "lint": "eslint .",
    "postlint": "npm run licchk",
    "licchk": "license-check",
    "test": "nyc mocha --recursive -t 5000"
  },
  "repository": {
    "type": "git",
    "url": "https://github.com/hyperledger/composer.git"
  },
  "keywords": [
    "blockchain",
    "hyperledger",
    "solutions"
  ],
  "author": "Hyperledger Composer",
  "license": "Apache-2.0",
  "devDependencies": {
    "chai": "^3.5.0",
    "chai-as-promised": "^6.0.0",
    "chai-things": "^0.2.0",
    "eslint": "^3.17.1",
    "license-check": "^1.1.5",
    "mocha": "^3.2.0",
    "nyc": "^10.1.2",
    "sinon": "^1.17.7",
    "sinon-as-promised": "^4.0.2"
  },
  "dependencies": {
    "chalk": "^1.1.3",
<<<<<<< HEAD
    "cli-table": "^0.3.1",
    "composer-admin": "^0.7.6",
    "composer-client": "^0.7.6",
    "composer-common": "^0.7.6",
    "composer-rest-server": "^0.7.6",
=======
    "composer-admin": "^0.8.0",
    "composer-client": "^0.8.0",
    "composer-common": "^0.8.0",
    "composer-rest-server": "^0.8.0",
>>>>>>> 98e76c5a
    "homedir": "^0.6.0",
    "npm-paths": "^0.1.3",
    "nunjucks": "^3.0.0",
    "ora": "^1.2.0",
    "prettyjson": "^1.2.1",
    "prompt": "^1.0.0",
    "sanitize-filename": "^1.6.1",
    "shelljs": "^0.7.7",
    "yargs": "^8.0.1"
  },
  "license-check-config": {
    "src": [
      "**/*.js",
      "!./cli.js",
      "!./coverage/**/*",
      "!./node_modules/**/*",
      "!./out/**/*"
    ],
    "path": "header.txt",
    "blocking": true,
    "logInfo": false,
    "logError": true
  },
  "nyc": {
    "exclude": [
      "coverage/**",
      "out/**",
      "scripts/**",
      "systest/**",
      "test/**"
    ],
    "reporter": [
      "text-summary",
      "html"
    ],
    "all": true,
    "check-coverage": true,
    "statements": 60,
    "branches": 50,
    "functions": 58,
    "lines": 60
  }
}<|MERGE_RESOLUTION|>--- conflicted
+++ resolved
@@ -1,10 +1,6 @@
 {
   "name": "composer-cli",
-<<<<<<< HEAD
   "version": "0.7.6",
-=======
-  "version": "0.8.0",
->>>>>>> 98e76c5a
   "description": "Hyperledger Composer command line interfaces (CLIs)",
   "engines": {
     "node": ">=6",
@@ -45,18 +41,13 @@
   },
   "dependencies": {
     "chalk": "^1.1.3",
-<<<<<<< HEAD
+
     "cli-table": "^0.3.1",
     "composer-admin": "^0.7.6",
     "composer-client": "^0.7.6",
     "composer-common": "^0.7.6",
     "composer-rest-server": "^0.7.6",
-=======
-    "composer-admin": "^0.8.0",
-    "composer-client": "^0.8.0",
-    "composer-common": "^0.8.0",
-    "composer-rest-server": "^0.8.0",
->>>>>>> 98e76c5a
+
     "homedir": "^0.6.0",
     "npm-paths": "^0.1.3",
     "nunjucks": "^3.0.0",
