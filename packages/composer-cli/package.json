{
  "name": "composer-cli",
  "version": "0.14.3",
  "description": "Hyperledger Composer command line interfaces (CLIs)",
  "engines": {
    "node": ">=6",
    "npm": ">=3"
  },
  "bin": {
    "composer": "cli.js"
  },
  "main": "index.js",
  "scripts": {
    "pretest": "npm run lint",
    "lint": "eslint .",
    "postlint": "npm run licchk",
    "licchk": "license-check",
    "test": "nyc mocha --recursive -t 10000"
  },
  "repository": {
    "type": "git",
    "url": "https://github.com/hyperledger/composer.git"
  },
  "keywords": [
    "blockchain",
    "hyperledger",
    "solutions"
  ],
  "author": "Hyperledger Composer",
  "license": "Apache-2.0",
  "devDependencies": {
    "chai": "3.5.0",
    "chai-as-promised": "6.0.0",
    "chai-things": "0.2.0",
    "eslint": "3.17.1",
    "license-check": "1.1.5",
    "mocha": "3.4.2",
    "nyc": "11.1.0",
    "sinon": "2.3.8"
  },
  "dependencies": {
    "chalk": "1.1.3",
    "cli-table": "0.3.1",
<<<<<<< HEAD
    "composer-admin": "0.14.2",
    "composer-client": "0.14.2",
    "composer-common": "0.14.2",
    "composer-rest-server": "0.14.2",
    "figlet": "1.2.0",
=======
    "composer-admin": "0.14.3",
    "composer-client": "0.14.3",
    "composer-common": "0.14.3",
    "composer-rest-server": "0.14.3",
>>>>>>> 1d88aeb9
    "homedir": "0.6.0",
    "mkdirp": "0.5.1",
    "npm-paths": "0.1.3",
    "nunjucks": "3.0.0",
    "ora": "1.2.0",
    "prettyjson": "1.2.1",
    "prompt": "1.0.0",
    "sanitize-filename": "1.6.1",
    "shelljs": "0.7.7",
    "yargs": "8.0.1"
  },
  "license-check-config": {
    "src": [
      "**/*.js",
      "!./cli.js",
      "!./coverage/**/*",
      "!./node_modules/**/*",
      "!./out/**/*"
    ],
    "path": "header.txt",
    "blocking": true,
    "logInfo": false,
    "logError": true
  },
  "nyc": {
    "exclude": [
      "coverage/**",
      "out/**",
      "scripts/**",
      "systest/**",
      "test/**"
    ],
    "reporter": [
      "text-summary",
      "html"
    ],
    "all": true,
    "check-coverage": true,
    "statements": 83,
    "branches": 64,
    "functions": 78,
    "lines": 83
  }
}<|MERGE_RESOLUTION|>--- conflicted
+++ resolved
@@ -41,18 +41,11 @@
   "dependencies": {
     "chalk": "1.1.3",
     "cli-table": "0.3.1",
-<<<<<<< HEAD
-    "composer-admin": "0.14.2",
-    "composer-client": "0.14.2",
-    "composer-common": "0.14.2",
-    "composer-rest-server": "0.14.2",
     "figlet": "1.2.0",
-=======
     "composer-admin": "0.14.3",
     "composer-client": "0.14.3",
     "composer-common": "0.14.3",
     "composer-rest-server": "0.14.3",
->>>>>>> 1d88aeb9
     "homedir": "0.6.0",
     "mkdirp": "0.5.1",
     "npm-paths": "0.1.3",
