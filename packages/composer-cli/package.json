{
  "name": "composer-cli",
  "version": "0.5.7",
  "description": "Fabric Composer command line interfaces (CLIs)",
  "engines": {
    "node": ">=6",
    "npm": ">=3"
  },
  "bin": {
    "composer": "cli.js"
  },
  "main": "index.js",
  "scripts": {
    "pretest": "npm run lint",
    "lint": "eslint .",
    "postlint": "npm run licchk",
    "licchk": "license-check",
    "test": "nyc mocha --recursive"
  },
  "repository": {
    "type": "git",
    "url": "https://github.com/fabric-composer/fabric-composer.git"
  },
  "keywords": [
    "blockchain",
    "hyperledger",
    "solutions"
  ],
  "author": "Fabric Composer",
  "license": "Apache-2.0",
  "devDependencies": {
    "chai": "^3.5.0",
    "chai-as-promised": "^6.0.0",
    "chai-things": "^0.2.0",
    "eslint": "^3.17.1",
    "license-check": "^1.1.5",
    "mocha": "^3.2.0",
    "nyc": "^10.1.2",
    "sinon": "^1.17.7",
    "sinon-as-promised": "^4.0.2"
  },
  "dependencies": {
<<<<<<< HEAD
    "composer-admin": "^0.5.7",
    "composer-client": "^0.5.7",
    "composer-common": "^0.5.7",
=======
    "chalk": "^1.1.3",
    "composer-admin": "^0.5.7",
    "composer-client": "^0.5.7",
    "composer-common": "^0.5.7",
    "composer-rest-server": "^0.5.7",
>>>>>>> 505c2e05
    "homedir": "^0.6.0",
    "npm-paths": "^0.1.3",
    "nunjucks": "^3.0.0",
    "ora": "^1.2.0",
    "prettyjson": "^1.2.1",
    "prompt": "^1.0.0",
    "sanitize-filename": "^1.6.1",
    "shelljs": "^0.7.7",
    "yargs": "^6.6.0"
  },
  "license-check-config": {
    "src": [
      "**/*.js",
      "!./cli.js",
      "!./coverage/**/*",
      "!./node_modules/**/*",
      "!./out/**/*"
    ],
    "path": "header.txt",
    "blocking": true,
    "logInfo": false,
    "logError": true
  },
  "nyc": {
    "exclude": [
      "coverage/**",
      "out/**",
      "scripts/**",
      "systest/**",
      "test/**"
    ],
    "reporter": [
      "text-summary",
      "html"
    ],
    "all": true,
    "check-coverage": true,
    "statements": 60,
    "branches": 50,
    "functions": 58,
    "lines": 60
  }
}<|MERGE_RESOLUTION|>--- conflicted
+++ resolved
@@ -40,17 +40,11 @@
     "sinon-as-promised": "^4.0.2"
   },
   "dependencies": {
-<<<<<<< HEAD
-    "composer-admin": "^0.5.7",
-    "composer-client": "^0.5.7",
-    "composer-common": "^0.5.7",
-=======
     "chalk": "^1.1.3",
     "composer-admin": "^0.5.7",
     "composer-client": "^0.5.7",
     "composer-common": "^0.5.7",
     "composer-rest-server": "^0.5.7",
->>>>>>> 505c2e05
     "homedir": "^0.6.0",
     "npm-paths": "^0.1.3",
     "nunjucks": "^3.0.0",
