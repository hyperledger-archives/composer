import { Component, Input } from '@angular/core';
import { NgbModal } from '@ng-bootstrap/ng-bootstrap';

<<<<<<< HEAD
import { ClientService } from '../client.service';
import { AlertService } from '../services/alert.service';
=======
import { ClientService } from '../services/client.service';
import { AlertService } from '../services/alert.service'
>>>>>>> cdca1e19
import { ResourceComponent } from '../resource/resource.component';

@Component({
  selector: 'registry',
  templateUrl: './registry.component.html',
  styleUrls: [
    './registry.component.scss'.toString()
  ]
})

export class RegistryComponent {

  private _registry = null;
  private _reload = false;
  private resources = [];

  private expandedResource = null;
  private showExpand = true;

  @Input()
  set registry(registry) {
    this._registry = registry;
    if (this._registry) {
      this.loadResources();
    }
  }

 @Input()
 set reload(reload) {
    this._reload = reload;
    if (this._reload) {
      this.loadResources();
      this._reload = false;
    }
  }

  constructor(private clientService: ClientService,
              private alertService: AlertService,
              private modalService: NgbModal) {
  }

  loadResources() {
    this._registry.getAll()
      .then((resources) => {
        this.resources = resources.sort((a, b) => {
          return a.getIdentifier().localeCompare(b.getIdentifier());
        });
      })
      .catch((error) => {
        this.alertService.errorStatus$.next(error);
      });
  }

  serialize(resource: any): string {
    let serializer = this.clientService.getBusinessNetwork().getSerializer();
    return JSON.stringify(serializer.toJSON(resource), null, 2);
  }

  expandResource(resourceToExpand) {
    if (this.expandedResource === resourceToExpand.getIdentifier()) {
      this.expandedResource = null
    } else {
      this.expandedResource = resourceToExpand.getIdentifier();
    }
  }

  openNewResourceModal() {
    const modalRef = this.modalService.open(ResourceComponent);
    modalRef.componentInstance.registryID = this._registry.id;
    modalRef.result.then(()=>{
      // refresh current resource list
      this.loadResources();
    });
  }

  hasOverFlow(overflow: boolean) {
    this.showExpand = overflow;
  }
}
<|MERGE_RESOLUTION|>--- conflicted
+++ resolved
@@ -1,13 +1,8 @@
 import { Component, Input } from '@angular/core';
 import { NgbModal } from '@ng-bootstrap/ng-bootstrap';
 
-<<<<<<< HEAD
-import { ClientService } from '../client.service';
-import { AlertService } from '../services/alert.service';
-=======
 import { ClientService } from '../services/client.service';
 import { AlertService } from '../services/alert.service'
->>>>>>> cdca1e19
 import { ResourceComponent } from '../resource/resource.component';
 
 @Component({
