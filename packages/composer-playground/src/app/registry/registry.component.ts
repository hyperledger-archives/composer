--- conflicted
+++ resolved
@@ -12,6 +12,7 @@
     './registry.component.scss'.toString()
   ]
 })
+
 export class RegistryComponent {
 
   private _registry = null;
@@ -58,7 +59,6 @@
     }
   }
 
-<<<<<<< HEAD
   openNewResourceModal() {
     const modalRef = this.modalService.open(ResourceComponent);
     modalRef.componentInstance.registryID = this._registry.id;
@@ -66,9 +66,9 @@
       // refresh current resource list
       this.loadResources();
     });
-=======
+  }
+
   hasOverFlow(overflow: boolean) {
     this.showExpand = overflow;
->>>>>>> 1b66eb2c
   }
 }
