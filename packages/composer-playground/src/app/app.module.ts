--- conflicted
+++ resolved
@@ -38,11 +38,8 @@
 import { ExportComponent } from './export';
 import { ResourceComponent } from './resource';
 import { AddFileComponent } from './add-file';
-<<<<<<< HEAD
 import { ConnectionProfileComponent } from './connectionprofile/connectionprofile.component.ts';
-=======
 import { WelcomeComponent } from './welcome';
->>>>>>> a286084c
 
 import { GithubComponent } from './github';
 import { NoContentComponent } from './no-content';
@@ -131,13 +128,8 @@
     ConnectionProfileComponent,
     ResourceComponent,
     CheckOverFlowDirective,
-<<<<<<< HEAD
-    AddFileComponent
-
-=======
     AddFileComponent,
     WelcomeComponent
->>>>>>> a286084c
   ],
   imports: [ // import Angular's modules
     BrowserModule,
