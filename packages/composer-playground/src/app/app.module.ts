import { NgModule, ApplicationRef } from '@angular/core';
import { BrowserModule } from '@angular/platform-browser';
import { FormsModule } from '@angular/forms';
import { HttpModule } from '@angular/http';
import { RouterModule, PreloadAllModules } from '@angular/router';
import { removeNgStyles, createNewHosts, createInputTransfer } from '@angularclass/hmr';
import { ModalModule, TooltipModule } from 'ng2-bootstrap';
import { NgbModule } from '@ng-bootstrap/ng-bootstrap';
import { LocalStorageModule } from 'angular-2-local-storage';

import {APP_BASE_HREF} from '@angular/common';

/*
 * Platform and Environment providers/directives/pipes
 */
import { ENV_PROVIDERS } from './environment';
import { ROUTES } from './app.routes';
// App is our top level component
import { AppComponent } from './app.component';
import { APP_RESOLVER_PROVIDERS } from './app.resolver';
import { AppState, InternalStateType } from './app.service';
import { EditorComponent } from './editor';
import { TestComponent } from './test';
import { RegistryComponent } from './registry';
import { SettingsComponent } from './settings';
import { AddIdentityComponent } from './addidentity';
import { AboutComponent } from './about';
import { BusyComponent } from './busy';
import { ErrorComponent } from './error';
import { SuccessComponent } from './success';
import { ResetComponent } from './reset';
import { FileImporterComponent } from './file-importer';
import { ImportComponent } from './import';
import { ExportComponent } from './export';
import { ResourceComponent } from './resource';
import { AddFileComponent } from './add-file';
<<<<<<< HEAD
import { TransactionComponent } from './registry/transaction';
=======
import { ConnectionProfileComponent } from './connectionprofile/connectionprofile.component.ts';
import { WelcomeComponent } from './welcome';
>>>>>>> cdca1e19

import { GithubComponent } from './github';
import { NoContentComponent } from './no-content';
import { CodemirrorModule } from 'ng2-codemirror';


import { FileDragDropDirective } from './directives/file-drag-drop';
import { CheckOverFlowDirective } from './directives/check-overflow';

import { AdminService } from './services/admin.service';
import { ClientService } from './services/client.service';
import { ConnectionProfileService } from './connectionprofile.service';
import { WalletService } from './wallet.service';
import { IdentityService } from './identity.service';
import { NotificationService } from './notification.service';
import { InitializationService } from './initialization.service';
import { SampleBusinessNetworkService } from './services/samplebusinessnetwork.service';
import { AboutService } from './services/about.service';
import { AlertService } from './services/alert.service';

let actionBasedIcons = require.context('../assets/svg/action-based', false, /.*\.svg$/);
actionBasedIcons.keys().forEach(actionBasedIcons);
let formattingIcons = require.context('../assets/svg/formatting', false, /.*\.svg$/);
formattingIcons.keys().forEach(formattingIcons);
let objectBasedIcons = require.context('../assets/svg/object-based', false, /.*\.svg$/);
objectBasedIcons.keys().forEach(objectBasedIcons);
let otherIcons = require.context('../assets/svg/other', false, /.*\.svg$/);
otherIcons.keys().forEach(otherIcons);

// Application wide providers
const APP_PROVIDERS = [
  ...APP_RESOLVER_PROVIDERS,
  AppState
];

type StoreType = {
  state: InternalStateType,
  restoreInputValues: () => void,
  disposeOldHosts: () => void
};

/**
 * `AppModule` is the main entry point into Angular2's bootstraping process
 */
@NgModule({
  bootstrap: [ AppComponent ],
  entryComponents: [
    ImportComponent,
    ExportComponent,
    ErrorComponent,
    SuccessComponent,
    ResourceComponent,
<<<<<<< HEAD
    TransactionComponent,
    AddFileComponent
=======
    AddFileComponent,
    WelcomeComponent,
    ResetComponent,
    BusyComponent
>>>>>>> cdca1e19
  ],
  declarations: [
    AppComponent,
    FileImporterComponent,
    EditorComponent,
    TestComponent,
    RegistryComponent,
    SettingsComponent,
    AddIdentityComponent,
    BusyComponent,
    ErrorComponent,
    SuccessComponent,
    ResetComponent,
    ImportComponent,
    ExportComponent,
    GithubComponent,
    NoContentComponent,
    AboutComponent,
    FileDragDropDirective,
    ConnectionProfileComponent,
    ResourceComponent,
    TransactionComponent,
    CheckOverFlowDirective,
    AddFileComponent,
    WelcomeComponent
  ],
  imports: [ // import Angular's modules
    BrowserModule,
    FormsModule,
    HttpModule,
    RouterModule.forRoot(ROUTES, { useHash: false, preloadingStrategy: PreloadAllModules }),
    CodemirrorModule,
    ModalModule.forRoot(),
    TooltipModule.forRoot(),
    NgbModule.forRoot(),
    LocalStorageModule.withConfig({
      prefix: 'Concerto',
      storageType: 'localStorage'
    })
  ],
  providers: [ // expose our Services and Providers into Angular's dependency injection
    ENV_PROVIDERS,
    APP_PROVIDERS,
    {provide: APP_BASE_HREF, useValue: '/'},
    AdminService,
    ClientService,
    ConnectionProfileService,
    WalletService,
    IdentityService,
    NotificationService,
    InitializationService,
    SampleBusinessNetworkService,
    AboutService,
    AlertService
  ]
})
export class AppModule {
  constructor(public appRef: ApplicationRef, public appState: AppState) {}

  hmrOnInit(store: StoreType) {
    if (!store || !store.state) return;
    console.log('HMR store', JSON.stringify(store, null, 2));
    // set state
    this.appState._state = store.state;
    // set input values
    if ('restoreInputValues' in store) {
      let restoreInputValues = store.restoreInputValues;
      setTimeout(restoreInputValues);
    }

    this.appRef.tick();
    delete store.state;
    delete store.restoreInputValues;
  }

  hmrOnDestroy(store: StoreType) {
    const cmpLocation = this.appRef.components.map(cmp => cmp.location.nativeElement);
    // save state
    const state = this.appState._state;
    store.state = state;
    // recreate root elements
    store.disposeOldHosts = createNewHosts(cmpLocation);
    // save input values
    store.restoreInputValues  = createInputTransfer();
    // remove styles
    removeNgStyles();
  }

  hmrAfterDestroy(store: StoreType) {
    // display new elements
    store.disposeOldHosts();
    delete store.disposeOldHosts;
  }

}<|MERGE_RESOLUTION|>--- conflicted
+++ resolved
@@ -34,17 +34,12 @@
 import { ExportComponent } from './export';
 import { ResourceComponent } from './resource';
 import { AddFileComponent } from './add-file';
-<<<<<<< HEAD
 import { TransactionComponent } from './registry/transaction';
-=======
 import { ConnectionProfileComponent } from './connectionprofile/connectionprofile.component.ts';
 import { WelcomeComponent } from './welcome';
->>>>>>> cdca1e19
-
 import { GithubComponent } from './github';
 import { NoContentComponent } from './no-content';
 import { CodemirrorModule } from 'ng2-codemirror';
-
 
 import { FileDragDropDirective } from './directives/file-drag-drop';
 import { CheckOverFlowDirective } from './directives/check-overflow';
@@ -92,15 +87,11 @@
     ErrorComponent,
     SuccessComponent,
     ResourceComponent,
-<<<<<<< HEAD
     TransactionComponent,
-    AddFileComponent
-=======
     AddFileComponent,
     WelcomeComponent,
     ResetComponent,
     BusyComponent
->>>>>>> cdca1e19
   ],
   declarations: [
     AppComponent,
