import { Component, OnInit, Output, EventEmitter } from '@angular/core';
import { NgbModal } from '@ng-bootstrap/ng-bootstrap';

import { ClientService } from '../services/client.service';
import { SampleBusinessNetworkService } from '../services/samplebusinessnetwork.service';
import { AlertService } from '../basic-modals/alert.service';

import { BusinessNetworkDefinition } from 'composer-common';

@Component({
    selector: 'import-business-network',
    template: ``
})
export abstract class ImportComponent implements OnInit {

    @Output() finishedSampleImport = new EventEmitter<any>();

    protected networkName: string;
    protected deployInProgress: boolean = false;
    protected currentBusinessNetwork = null;
    protected networkDescription: string;

    private npmInProgress: boolean = false;
    private sampleNetworks = [];
    private chosenNetwork = null;
    private expandInput: boolean = false;
    private sampleDropped: boolean = false;
    private uploadedNetwork = null;

    private maxFileSize: number = 5242880;
    private supportedFileTypes: string[] = ['.bna'];

    private currentBusinessNetworkPromise: Promise<BusinessNetworkDefinition>;

    private lastName = 'empty-business-network';
    private lastDesc = '';

    private NAME = 'empty-business-network';
    private DESC = 'Start from scratch with a blank business network';
    private EMPTY_BIZNET = {name: this.NAME, description: this.DESC};

    constructor(protected clientService: ClientService,
                protected modalService: NgbModal,
                protected sampleBusinessNetworkService: SampleBusinessNetworkService,
                protected alertService: AlertService) {

    }

    ngOnInit(): Promise<void> {
        this.currentBusinessNetwork = null;
        return this.onShow();
    }

    onShow(): Promise<void> {
        this.npmInProgress = true;
        return this.sampleBusinessNetworkService.getSampleList()
            .then((sampleNetworkList) => {
<<<<<<< HEAD
                this.initNetworkList(sampleNetworkList);
=======
                this.sampleNetworks = this.addEmptyNetworkOption(sampleNetworkList);
                this.selectNetwork(this.sampleNetworks[0]);
                this.npmInProgress = false;

>>>>>>> 01fd0b33
            })
            .catch((error) => {
                this.initNetworkList([]);
                this.alertService.errorStatus$.next(error);
            });
    }

    private initNetworkList(sampleNetworkList): void {
        this.sampleNetworks = this.addEmptyNetworkOption(sampleNetworkList);
        this.selectNetwork(this.sampleNetworks[0]);
        this.npmInProgress = false;
    }

    selectNetwork(network): void {
        this.chosenNetwork = network;
        this.updateBusinessNetworkNameAndDesc(network);
        if (this.chosenNetwork.name !== this.NAME) {
            this.currentBusinessNetworkPromise = this.sampleBusinessNetworkService.getChosenSample(this.chosenNetwork).then((result) => {
                this.currentBusinessNetwork = result;

                this.currentBusinessNetwork.participants = result.getModelManager().getParticipantDeclarations(false);
                this.currentBusinessNetwork.assets = result.getModelManager().getAssetDeclarations(false);
                this.currentBusinessNetwork.transactions = result.getModelManager().getTransactionDeclarations(false);

                return this.currentBusinessNetwork;
            });
        } else {
            this.deployEmptyNetwork();
        }

    }

    removeFile() {
        this.expandInput = false;
        this.currentBusinessNetwork = null;
    }

    abstract deploy()

    deployEmptyNetwork(): void {
        let readme = 'This is the readme file for the Business Network Definition created in Playground';
        let packageJson = {
            name: 'unnamed-network',
            author: 'author',
            description: 'Empty Business Network',
            version: '0.0.1',
            devDependencies: {
                'browserfs': '^1.2.0',
                'chai': '^3.5.0',
                'composer-admin': 'latest',
                'composer-cli': 'latest',
                'composer-client': 'latest',
                'composer-connector-embedded': 'latest',
                'eslint': '^3.6.1',
                'istanbul': '^0.4.5',
                'jsdoc': '^3.4.1',
                'mkdirp': '^0.5.1',
                'mocha': '^3.2.0',
                'moment': '^2.17.1'
            },
            keywords: [],
            license: 'Apache 2.0',
            repository: {
                type: 'e.g. git',
                url: 'URL'
            },
            scripts: {
                deploy: './scripts/deploy.sh',
                doc: 'jsdoc --pedantic --recurse -c jsdoc.conf',
                lint: 'eslint .',
                postlicchk: 'npm run doc',
                postlint: 'npm run licchk',
                prepublish: 'mkdirp ./dist && composer archive create  --sourceType dir --sourceName . -a ./dist/unnamed-network.bna',
                pretest: 'npm run lint',
                test: 'mocha --recursive'
            }
        };
        let permissions =
`rule NetworkAdminUser {
    description: "Grant business network administrators full access to user resources"
    participant: "org.hyperledger.composer.system.NetworkAdmin"
    operation: ALL
    resource: "**"
    action: ALLOW
}

rule NetworkAdminSystem {
    description: "Grant business network administrators full access to system resources"
    participant: "org.hyperledger.composer.system.NetworkAdmin"
    operation: ALL
    resource: "org.hyperledger.composer.system.**"
    action: ALLOW
}`;

        this.currentBusinessNetworkPromise = Promise.resolve().then(() => {
            this.currentBusinessNetwork = this.sampleBusinessNetworkService.createNewBusinessDefinition('', '', packageJson, readme);
            const aclManager = this.currentBusinessNetwork.getAclManager();
            const aclFile = aclManager.createAclFile('permissions.acl', permissions);
            aclManager.setAclFile(aclFile);
            this.currentBusinessNetwork.participants = this.currentBusinessNetwork.getModelManager().getParticipantDeclarations(false);
            this.currentBusinessNetwork.assets = this.currentBusinessNetwork.getModelManager().getAssetDeclarations(false);
            this.currentBusinessNetwork.transactions = this.currentBusinessNetwork.getModelManager().getTransactionDeclarations(false);
            return this.currentBusinessNetwork;
        });
    }

    closeSample() {
        this.sampleDropped = false;
        this.selectNetwork(this.sampleNetworks[1]);
    }

    addEmptyNetworkOption(networks: any[]): any[] {

        let newOrder = [];

        // Append new network option to the list.
        newOrder.push(this.EMPTY_BIZNET);

        for (let i = 0; i < networks.length; i++) {
            newOrder.push(networks[i]);
        }

        return newOrder;
    }

    updateBusinessNetworkNameAndDesc(network) {
      let nameEl = this.networkName;
      let descEl = this.networkDescription;
      let name = network.name;
      let desc = (typeof network.description === 'undefined') ? '' : network.description;
      if ((nameEl === '' || nameEl === this.lastName || typeof nameEl === 'undefined')) {
        this.networkName = name;
        this.lastName = name;
      }
      if ((descEl === '' || descEl === this.lastDesc || typeof descEl === 'undefined')) {
        this.networkDescription = desc;
        this.lastDesc = desc;
      }
    }

    private fileDetected() {
        this.expandInput = true;
    }

    private fileLeft() {
        this.expandInput = false;

    }

    private fileAccepted(file: File): void {
        let fileReader = new FileReader();
        fileReader.onload = () => {
            let dataBuffer = Buffer.from(fileReader.result);
            this.currentBusinessNetworkPromise = this.clientService.getBusinessNetworkFromArchive(dataBuffer)
                .then((businessNetwork) => {
                    this.chosenNetwork = businessNetwork.getMetadata().getPackageJson();
                    this.updateBusinessNetworkNameAndDesc(this.chosenNetwork);
                    this.currentBusinessNetwork = businessNetwork;
                    this.currentBusinessNetwork.participants = businessNetwork.getModelManager().getParticipantDeclarations(false);
                    this.currentBusinessNetwork.assets = businessNetwork.getModelManager().getAssetDeclarations(false);
                    this.currentBusinessNetwork.transactions = businessNetwork.getModelManager().getTransactionDeclarations(false);
                    this.sampleDropped = true;
                    // needed for if browse file
                    this.expandInput = false;
                    this.uploadedNetwork = this.chosenNetwork;
                    return businessNetwork;
                })
                .catch((error) => {
                    let failMessage = 'Cannot import an invalid Business Network Definition. Found ' + error.toString();
                    this.alertService.errorStatus$.next(failMessage);
                    this.expandInput = false;
                    return null;
                });
        };

        fileReader.readAsArrayBuffer(file);
    }

    private fileRejected(reason: string): void {
        this.alertService.errorStatus$.next(reason);
        this.expandInput = false;
    }
}<|MERGE_RESOLUTION|>--- conflicted
+++ resolved
@@ -55,25 +55,12 @@
         this.npmInProgress = true;
         return this.sampleBusinessNetworkService.getSampleList()
             .then((sampleNetworkList) => {
-<<<<<<< HEAD
                 this.initNetworkList(sampleNetworkList);
-=======
-                this.sampleNetworks = this.addEmptyNetworkOption(sampleNetworkList);
-                this.selectNetwork(this.sampleNetworks[0]);
-                this.npmInProgress = false;
-
->>>>>>> 01fd0b33
             })
             .catch((error) => {
                 this.initNetworkList([]);
                 this.alertService.errorStatus$.next(error);
             });
-    }
-
-    private initNetworkList(sampleNetworkList): void {
-        this.sampleNetworks = this.addEmptyNetworkOption(sampleNetworkList);
-        this.selectNetwork(this.sampleNetworks[0]);
-        this.npmInProgress = false;
     }
 
     selectNetwork(network): void {
@@ -171,20 +158,16 @@
 
     closeSample() {
         this.sampleDropped = false;
-        this.selectNetwork(this.sampleNetworks[1]);
+        this.selectNetwork(this.sampleNetworks[0]);
     }
 
     addEmptyNetworkOption(networks: any[]): any[] {
-
         let newOrder = [];
-
-        // Append new network option to the list.
         newOrder.push(this.EMPTY_BIZNET);
 
         for (let i = 0; i < networks.length; i++) {
             newOrder.push(networks[i]);
         }
-
         return newOrder;
     }
 
@@ -245,4 +228,10 @@
         this.alertService.errorStatus$.next(reason);
         this.expandInput = false;
     }
+
+    private initNetworkList(sampleNetworkList): void {
+        this.sampleNetworks = this.addEmptyNetworkOption(sampleNetworkList);
+        this.selectNetwork(this.sampleNetworks[0]);
+        this.npmInProgress = false;
+    }
 }