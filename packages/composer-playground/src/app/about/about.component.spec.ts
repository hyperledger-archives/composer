/* tslint:disable:no-unused-variable */
import { async, ComponentFixture, TestBed, fakeAsync, tick } from '@angular/core/testing';

import { By } from '@angular/platform-browser';
import { DebugElement } from '@angular/core';

<<<<<<< HEAD

import { AboutComponent } from './addidentity.component';

describe('AboutComponent', () => {
    it ('is a test so tests pass', () => {
      true.should.equal(true);
    });
  // let component: AddIdentityComponent;
  // let fixture: ComponentFixture<AddIdentityComponent>;

  // beforeEach(async(() => {
  //   TestBed.configureTestingModule({
  //     declarations: [ AddIdentityComponent ]
  //   })
  //   .compileComponents();
  // }));

  // beforeEach(() => {
  //   fixture = TestBed.createComponent(AddIdentityComponent);
  //   component = fixture.componentInstance;
  //   fixture.detectChanges();
  // });

  // it('should create', () => {
  //   expect(component).toBeTruthy();
  // });
=======
import { AboutComponent } from './about.component';
import { AboutService } from '../services/about.service';

const MOCK_RETURN = {
          'playground': {
            name: 'playground',
            version: '1'
          },
          'common': {
            name: 'composer-common',
            version: '2'
          },
          'client': {
            name: 'composer-client',
            version: '3'
          },
          'admin': {
            name: 'composer-admin',
            version: '4'
          }
};

class MockAboutService {
    public getVersions(): Promise<any> {
        return Promise.resolve(MOCK_RETURN);
    }
}

describe('AboutComponent', () => {
    
    let component: AboutComponent;
    let fixture: ComponentFixture<AboutComponent>;
    let de: DebugElement;
    let el: HTMLElement;

    beforeEach(() => {
      TestBed.configureTestingModule({
            declarations: [ AboutComponent ],
            providers: [{ provide: AboutService, useClass: MockAboutService }]
        });

      fixture = TestBed.createComponent(AboutComponent);

      // query for the title <h2> by CSS element selector
      de = fixture.debugElement.query(By.css('h2'));
      el = de.nativeElement;
    });

    it ('Should display the correct title for the AboutComponent', () => {
        fixture.detectChanges();
        expect(el.textContent).toContain('About');
    })

    it ('Should call getVersions when the component is created', fakeAsync(() => {
        fixture.detectChanges();
        tick();
        fixture.detectChanges();
        expect(fixture.componentInstance.playground).toBe(MOCK_RETURN.playground);
        expect(fixture.componentInstance.common).toBe(MOCK_RETURN.common);
        expect(fixture.componentInstance.client).toBe(MOCK_RETURN.client);
        expect(fixture.componentInstance.admin).toBe(MOCK_RETURN.admin);
    }))
>>>>>>> 299b58eb
});<|MERGE_RESOLUTION|>--- conflicted
+++ resolved
@@ -4,34 +4,6 @@
 import { By } from '@angular/platform-browser';
 import { DebugElement } from '@angular/core';
 
-<<<<<<< HEAD
-
-import { AboutComponent } from './addidentity.component';
-
-describe('AboutComponent', () => {
-    it ('is a test so tests pass', () => {
-      true.should.equal(true);
-    });
-  // let component: AddIdentityComponent;
-  // let fixture: ComponentFixture<AddIdentityComponent>;
-
-  // beforeEach(async(() => {
-  //   TestBed.configureTestingModule({
-  //     declarations: [ AddIdentityComponent ]
-  //   })
-  //   .compileComponents();
-  // }));
-
-  // beforeEach(() => {
-  //   fixture = TestBed.createComponent(AddIdentityComponent);
-  //   component = fixture.componentInstance;
-  //   fixture.detectChanges();
-  // });
-
-  // it('should create', () => {
-  //   expect(component).toBeTruthy();
-  // });
-=======
 import { AboutComponent } from './about.component';
 import { AboutService } from '../services/about.service';
 
@@ -61,7 +33,7 @@
 }
 
 describe('AboutComponent', () => {
-    
+
     let component: AboutComponent;
     let fixture: ComponentFixture<AboutComponent>;
     let de: DebugElement;
@@ -94,5 +66,4 @@
         expect(fixture.componentInstance.client).toBe(MOCK_RETURN.client);
         expect(fixture.componentInstance.admin).toBe(MOCK_RETURN.admin);
     }))
->>>>>>> 299b58eb
 });