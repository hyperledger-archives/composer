<<<<<<< HEAD
<div class="test">
  <section class="side-bar-nav">
    <section>
      <h2>Assets</h2>
=======
<section class="side-bar">
  <div class="registries">
    <span>Assests</span>
    <section class="side-bar-nav">
>>>>>>> 3d2d1ab6
      <ul>
        <li *ngFor="let assetRegistry of assetRegistries">
          <h3>{{assetRegistry.displayName}}</h3>
          <div>{{assetRegistry.id}}</div>
        </li>
      </ul>
    </section>

    <span>Participants</span>
    <section class="side-bar-nav">
      <ul>
        <li *ngFor="let participantRegistry of participantRegistries">
          <h3>{{participantRegistry.displayName}}</h3>
          <div>{{participantRegistry.id}}</div>
        </li>
      </ul>
    </section>

    <span>Transactions</span>
    <section class="side-bar-nav">
      <ul>
        <li>
          <h3>All Transactions</h3>
        </li>
      </ul>
    </section>
<<<<<<< HEAD
  </section>
  <section>
    <div>
      <h1>Placeholder for test stuff</h1>
    </div>
    <div class="create-resource-button">
      <button type="button" class="secondary" (click)="openNewResourceModal()">
        <span>+ Create New Resource</span>
      </button>
   </div>
  </section>
</div>
=======
  </div>
</section>
<section class="main-view">
</section>
>>>>>>> 3d2d1ab6
<|MERGE_RESOLUTION|>--- conflicted
+++ resolved
@@ -1,14 +1,7 @@
-<<<<<<< HEAD
-<div class="test">
-  <section class="side-bar-nav">
-    <section>
-      <h2>Assets</h2>
-=======
 <section class="side-bar">
   <div class="registries">
     <span>Assests</span>
     <section class="side-bar-nav">
->>>>>>> 3d2d1ab6
       <ul>
         <li *ngFor="let assetRegistry of assetRegistries">
           <h3>{{assetRegistry.displayName}}</h3>
@@ -35,22 +28,15 @@
         </li>
       </ul>
     </section>
-<<<<<<< HEAD
-  </section>
-  <section>
-    <div>
-      <h1>Placeholder for test stuff</h1>
+  </div>
+</section>
+<section class="main-view">
+  <div>
+      <h1>Registry</h1>
     </div>
     <div class="create-resource-button">
       <button type="button" class="secondary" (click)="openNewResourceModal()">
-        <span>+ Create New Resource</span>
+        <span>+ Create New</span>
       </button>
    </div>
-  </section>
-</div>
-=======
-  </div>
-</section>
-<section class="main-view">
-</section>
->>>>>>> 3d2d1ab6
+</section>