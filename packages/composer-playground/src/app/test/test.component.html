<section class="side-bar">
  <div class="registries">
    <span>Assests</span>
    <section class="side-bar-nav">
      <ul>
<<<<<<< HEAD
        <li *ngFor="let assetRegistry of assetRegistries" (click)="setChosenRegistry(assetRegistry)">
          <h3>{{assetRegistry.name}}</h3>
          <div>{{assetRegistry.id}}</div>
        </li>
      </ul>
    </section>
    <section>
      <h2>Participants</h2>
      <ul>
        <li *ngFor="let participantRegistry of participantRegistries" (click)="setChosenRegistry(participantRegistry)">
          <h3>{{participantRegistry.name}}</h3>
          <div>{{participantRegistry.id}}</div>
        </li>
      </ul>
    </section>
    <section>
      <h2>Transactions</h2>
      <ul>
        <li (click)="setChosenRegistry(transactionRegistry)">
=======
        <li *ngFor="let assetRegistry of assetRegistries">
          <h3>{{assetRegistry.displayName}}</h3>
          <div>{{assetRegistry.id}}</div>
        </li>
      </ul>
    </section>

    <span>Participants</span>
    <section class="side-bar-nav">
      <ul>
        <li *ngFor="let participantRegistry of participantRegistries">
          <h3>{{participantRegistry.displayName}}</h3>
          <div>{{participantRegistry.id}}</div>
        </li>
      </ul>
    </section>

    <span>Transactions</span>
    <section class="side-bar-nav">
      <ul>
        <li>
>>>>>>> 3d2d1ab6
          <h3>All Transactions</h3>
        </li>
      </ul>
    </section>
<<<<<<< HEAD
  </section>
  <section>
   <registry [registry]="chosenRegistry"></registry>
  </section>
</div>
=======
  </div>
</section>
<section class="main-view">
</section>
>>>>>>> 3d2d1ab6
<|MERGE_RESOLUTION|>--- conflicted
+++ resolved
@@ -3,27 +3,6 @@
     <span>Assests</span>
     <section class="side-bar-nav">
       <ul>
-<<<<<<< HEAD
-        <li *ngFor="let assetRegistry of assetRegistries" (click)="setChosenRegistry(assetRegistry)">
-          <h3>{{assetRegistry.name}}</h3>
-          <div>{{assetRegistry.id}}</div>
-        </li>
-      </ul>
-    </section>
-    <section>
-      <h2>Participants</h2>
-      <ul>
-        <li *ngFor="let participantRegistry of participantRegistries" (click)="setChosenRegistry(participantRegistry)">
-          <h3>{{participantRegistry.name}}</h3>
-          <div>{{participantRegistry.id}}</div>
-        </li>
-      </ul>
-    </section>
-    <section>
-      <h2>Transactions</h2>
-      <ul>
-        <li (click)="setChosenRegistry(transactionRegistry)">
-=======
         <li *ngFor="let assetRegistry of assetRegistries">
           <h3>{{assetRegistry.displayName}}</h3>
           <div>{{assetRegistry.id}}</div>
@@ -45,20 +24,11 @@
     <section class="side-bar-nav">
       <ul>
         <li>
->>>>>>> 3d2d1ab6
           <h3>All Transactions</h3>
         </li>
       </ul>
     </section>
-<<<<<<< HEAD
-  </section>
-  <section>
-   <registry [registry]="chosenRegistry"></registry>
-  </section>
-</div>
-=======
   </div>
 </section>
 <section class="main-view">
 </section>
->>>>>>> 3d2d1ab6
