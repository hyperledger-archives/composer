--- conflicted
+++ resolved
@@ -32,17 +32,8 @@
   </div>
 </section>
 <section class="main-view">
-<<<<<<< HEAD
-  <div>
-      <h1>Registry</h1>
-    </div>
-    <div class="create-resource-button">
-      <button type="button" class="secondary" (click)="openNewResourceModal()">
+  <registry [registry]="chosenRegistry"></registry>
+  <button type="button" class="secondary" (click)="openNewResourceModal()">
         <span>+ Create New</span>
       </button>
-   </div>
-</section>
-=======
-  <registry [registry]="chosenRegistry"></registry>
-</section>
->>>>>>> cc0eae25
+</section>