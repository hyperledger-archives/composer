--- conflicted
+++ resolved
@@ -1,15 +1,9 @@
-<<<<<<< HEAD
 import { Component, OnInit } from '@angular/core';
-
 import { NgbModal } from '@ng-bootstrap/ng-bootstrap';
 import { ResourceComponent } from '../resource/resource.component';
-=======
-import {Component, OnInit} from '@angular/core';
-
 import {ClientService} from '../client.service';
 import {InitializationService} from '../initialization.service';
 import {AlertService} from '../services/alert.service';
->>>>>>> 3d2d1ab6
 
 @Component({
   selector: 'app-test',
@@ -19,22 +13,18 @@
   ]
 })
 
-<<<<<<< HEAD
+
 export class TestComponent implements OnInit {
 
-  constructor(
-    private modalService: NgbModal
-  ) {
-=======
   private assetRegistries = [];
   private participantRegistries = [];
   private transactionRegistry = null;
   private chosenRegistry = null;
->>>>>>> 3d2d1ab6
 
   constructor(private clientService: ClientService,
               private initializationService: InitializationService,
-              private alertService: AlertService) {
+              private alertService: AlertService,
+              private modalService: NgbModal) {
   }
 
   ngOnInit(): Promise<any> {
