--- conflicted
+++ resolved
@@ -5,11 +5,8 @@
 import { InitializationService } from '../services/initialization.service';
 import { AlertService } from '../basic-modals/alert.service';
 import { TransactionComponent } from './transaction/transaction.component';
-<<<<<<< HEAD
 import { TransactionDeclaration } from 'composer-common';
-=======
 import { TransactionService } from '../services/transaction.service';
->>>>>>> c5fdad2d
 
 @Component({
     selector: 'app-test',
@@ -39,7 +36,6 @@
     ngOnInit(): Promise<any> {
         this.initializeEventListener();
         return this.initializationService.initialize()
-<<<<<<< HEAD
         .then(() => {
 
             let introspector = this.clientService.getBusinessNetwork().getIntrospector();
@@ -52,11 +48,6 @@
             });
 
             return this.clientService.getBusinessNetworkConnection().getAllAssetRegistries()
-=======
-            .then(() => {
-                return this.clientService.getBusinessNetworkConnection().getAllAssetRegistries();
-            })
->>>>>>> c5fdad2d
             .then((assetRegistries) => {
                 assetRegistries.forEach((assetRegistry) => {
                     let index = assetRegistry.id.lastIndexOf('.');
@@ -96,8 +87,14 @@
                 }
             })
             .catch((error) => {
+                console.log('Caught error');
                 this.alertService.errorStatus$.next(error);
             });
+        })
+        .catch((error) => {
+            console.log('Caught error');
+            this.alertService.errorStatus$.next(error);
+        });
     }
 
     ngOnDestroy() {
@@ -143,8 +140,6 @@
         });
     }
 
-<<<<<<< HEAD
-=======
     initializeEventListener() {
         const businessNetworkConnection = this.clientService.getBusinessNetworkConnection();
         // Prevent multiple listeners being created
@@ -154,5 +149,4 @@
             });
         }
     }
->>>>>>> c5fdad2d
 }