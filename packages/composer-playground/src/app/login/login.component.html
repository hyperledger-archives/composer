<section *ngIf="!showSubScreen" class="header">
    <h1>My Business Networks</h1>
    <div *ngIf="!showSubScreen">
        <button id="importIdCard" *ngIf="usingLocally" type="button" class="secondary" (click)="importIdentity()">
            <span>Import Business Network Card</span>
        </button>
        <button id="createIdCard" *ngIf="usingLocally" type="button" class="secondary" (click)="createIdCard()">
            <span>Create Business Network Card</span>
        </button>
    </div>
</section>
<section *ngIf="!showSubScreen" class="main-view">
    <div class="connection-profile" *ngFor="let connectionProfileRef of connectionProfileRefs;">
        <span class="connection-profile-title">
            <h2>Connection: {{connectionProfileRef === 'web-$default' ? 'Web Browser' : this.connectionProfileNames.get(connectionProfileRef) }}</h2>
        </span>
        <div class="identities">
            <identity-card *ngIf="configService.isWebOnly() && connectionProfileRef === 'web-$default' && idCards.size === indestructibleCards.length"
<<<<<<< HEAD
                           (onDeploySample)="deploySample(connectionProfileRef)"
                           [link]="config.links.tutorial">
=======
                           (onDeploySample)="deploySample(connectionProfileRef)" [showSpecial]="true">
>>>>>>> df63dca8
            </identity-card>
            <identity-card *ngFor="let cardRef of idCardRefs.get(connectionProfileRef)"
                           [identity]="idCards.get(cardRef)"
                           [indestructible]="(indestructibleCards.indexOf(cardRef) > -1)"
                           [cardRef]="cardRef"
                           (onConnect)="changeIdentity(cardRef)"
                           (onExport)="exportIdentity(cardRef)"
                           (onDelete)="removeIdentity(cardRef)">
            </identity-card>
            <button type="button" class="connection-profile-card"
                    *ngIf="canDeploy(connectionProfileRef)"
                    (click)="deployNetwork(connectionProfileRef)">
                <span class="card-content">
                    <svg class="ibm-icon" aria-hidden="true">
                        <use xlink:href="#icon-Network_Create"></use>
                    </svg>
                    <p>Deploy a new business network</p>
                </span>
            </button>
            <div class="connection-profile-card card-content" *ngIf="!canDeploy(connectionProfileRef)">
                <svg class="ibm-icon" aria-hidden="true">
                    <use xlink:href="#icon-get-information_64"></use>
                </svg>
                <p>You must <a href="javascript:void(0);" (click)="importIdentity()">import</a> identity cards with the correct admin rights for deploying new business networks.</p>
                <p><a href="https://hyperledger.github.io/composer/business-network/bnd-deploy.html" target="_blank">Learn more</a>.</p>
            </div>
        </div>
    </div>
</section>
<section class="sub-view" *ngIf="showSubScreen">
    <div class="header">
        <button type="button" class="action" (click)="closeSubView()">
            <svg class="ibm-icon vertical-top rotate" aria-hidden="true">
                <use xlink:href="#icon-forward_16"></use>
            </svg>
            <span>My Wallet</span>
        </button>
        <tutorial-link [hidden]="config.links.tutorial === ''" [link]="config.links.tutorial" *ngIf="showDeployNetwork"></tutorial-link>
    </div>
    <div *ngIf="showDeployNetwork">
        <deploy-business-network (finishedSampleImport)="finishedDeploying()" [showCredentials]="showCredentials"></deploy-business-network>
    </div>
    <div *ngIf="creatingIdCard">
        <create-identity-card [connectionProfileRefs]="connectionProfileRefs"
                              [connectionProfileNames]="connectionProfileNames"
                              [connectionProfiles]="connectionProfiles"
                              (finishedCardCreation)="finishedCardCreation($event)"></create-identity-card>
    </div>
</section>
<app-footer></app-footer><|MERGE_RESOLUTION|>--- conflicted
+++ resolved
@@ -16,12 +16,9 @@
         </span>
         <div class="identities">
             <identity-card *ngIf="configService.isWebOnly() && connectionProfileRef === 'web-$default' && idCards.size === indestructibleCards.length"
-<<<<<<< HEAD
                            (onDeploySample)="deploySample(connectionProfileRef)"
-                           [link]="config.links.tutorial">
-=======
-                           (onDeploySample)="deploySample(connectionProfileRef)" [showSpecial]="true">
->>>>>>> df63dca8
+                           [link]="config.links.tutorial"
+                           [showSpecial]="true">
             </identity-card>
             <identity-card *ngFor="let cardRef of idCardRefs.get(connectionProfileRef)"
                            [identity]="idCards.get(cardRef)"
