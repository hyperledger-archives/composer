--- conflicted
+++ resolved
@@ -55,11 +55,7 @@
     <div class="description upper"><b>business network name</b></div>
     <div class="holding-div">
         <div class="noCerts">
-<<<<<<< HEAD
-            <p>The name of the Business Network to which you are going to connect should be specified when using an Enrollment ID and Secret.</p>
-=======
             <p>The name of the Business Network to which you are going to connect should be specified when using supplied credentials.</p>
->>>>>>> b1bf5c96
             <form #busNetForm="ngForm" (submit)="submitCard()" (keydown)="submitCard($event)">
                 <div class="option">
                     <label for="busNetName"><h3>Name of Business Network</h3></label>
