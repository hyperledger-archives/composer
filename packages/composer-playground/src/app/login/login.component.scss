--- conflicted
+++ resolved
@@ -20,8 +20,7 @@
             .connection-profile-buttons {
                 display: inline-block;
                 margin-left: $space-medium;
-
-<<<<<<< HEAD
+////
                     & > * {
                         margin-top: $space-medium;
                     }
@@ -59,16 +58,15 @@
                         svg {
                             fill: $second-highlight;
                         }
-=======
-                button {
-                    &.action.circular:hover,
-                    &.action.circular:focus {
-                        background-color: $white;
-                        border-bottom: 2px solid transparent;
->>>>>>> b94b3042
+                        button {
+                            &.action.circular:hover,
+                            &.action.circular:focus {
+                                background-color: $white;
+                                border-bottom: 2px solid transparent;
+                            }
+                        }
                     }
                 }
-            }
 
             .identities {
                 display: flex;
