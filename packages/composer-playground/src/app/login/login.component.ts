import { Component, OnInit } from '@angular/core';
import { Router } from '@angular/router';
import { IdentityService } from '../services/identity.service';
import { AdminService } from '../services/admin.service';
import { ConnectionProfileService } from '../services/connectionprofile.service';
import { ClientService } from '../services/client.service';
import { InitializationService } from '../services/initialization.service';
import { AlertService } from '../basic-modals/alert.service';
import { DeleteComponent } from '../basic-modals/delete-confirm/delete-confirm.component';
import { WalletService } from '../services/wallet.service';
import { NgbModal } from '@ng-bootstrap/ng-bootstrap';
<<<<<<< HEAD
=======
import { DrawerService } from '../common/drawer';
import { ImportIdentityComponent } from './import-identity';
>>>>>>> b94b3042

@Component({
    selector: 'app-login',
    templateUrl: './login.component.html',
    styleUrls: [
        './login.component.scss'.toString()
    ]
})
export class LoginComponent implements OnInit {

    private connectionProfiles = [];
    private editingConectionProfile = null;

    constructor(private identityService: IdentityService,
                private router: Router,
                private adminService: AdminService,
                private connectionProfileService: ConnectionProfileService,
                private clientService: ClientService,
                private initializationService: InitializationService,
                private walletService: WalletService,
                private modalService: NgbModal,
<<<<<<< HEAD
=======
                private drawerService: DrawerService,
>>>>>>> b94b3042
                private alertService: AlertService) {

    }

    ngOnInit() {
        return this.initializationService.initialize()
            .then(() => {
                return this.loadConnectionProfiles();
            });
    }

    loadConnectionProfiles(): Promise<void> {
        return this.connectionProfileService.getAllProfiles()
            .then((profiles) => {
                let newConnectionProfiles = [];
                let keys = Object.keys(profiles).sort();
                keys.forEach((key) => {
                    return this.identityService.getIdentities(key)
                        .then((identities) => {
                            let identityList = [];
                            identities.forEach((identity) => {
                                identityList.push({
                                    userId: identity,
                                    businessNetwork: 'org-acme-biznet'
                                });
                            });

                            let connectionProfile = profiles[key];
                            newConnectionProfiles.push({
                                name: key,
                                profile: connectionProfile,
                                default: key === '$default',
                                identities: identityList
                        });
                });
            });

                this.connectionProfiles = newConnectionProfiles;
            });
    }

    changeIdentity(connectionProfile, userId): Promise<boolean | void> {
        this.connectionProfileService.setCurrentConnectionProfile(connectionProfile);
        this.identityService.setCurrentIdentity(userId);
        return this.adminService.list()
            .then((businessNetworks) => {
                return this.clientService.ensureConnected(businessNetworks[0], true);
            })
            .then(() => {
                this.identityService.setLoggedIn(true);
                return this.router.navigate(['editor']);
            })
            .catch((error) => {
                this.alertService.errorStatus$.next(error);
            });

    }

    editConnectionProfile(connectionProfile): void {
        this.editingConectionProfile = connectionProfile;
    }

    finishedEditingConnectionProfile(): Promise<void> {
        delete this.editingConectionProfile;
        return this.loadConnectionProfiles();
    }

    removeIdentity(connectionProfile, userId): void {
        const confirmModalRef = this.modalService.open(DeleteComponent);
        confirmModalRef.componentInstance.headerMessage = 'Remove ID Card';
        confirmModalRef.componentInstance.fileName = userId;
        confirmModalRef.componentInstance.fileType = 'ID Card';
        confirmModalRef.componentInstance.deleteMessage = 'Are you sure you want to do this?';
        confirmModalRef.componentInstance.deleteFrom = 'My Wallet';
        confirmModalRef.componentInstance.confirmButtonText = 'Remove';

        confirmModalRef.result
            .then((result) => {
                if (result) {
                    this.alertService.busyStatus$.next({
                        title: 'Removing ID card',
                        text: 'removing the ID card ' + userId
                    });
                    this.walletService.removeFromWallet(connectionProfile, userId)
                        .then(() => {
                            this.loadConnectionProfiles();
                            this.alertService.busyStatus$.next(null);
                            this.alertService.successStatus$.next({
                                title: 'ID Card Removed',
                                text: 'The ID card was successfully removed from My Wallet.',
                                icon: '#icon-trash_32'
                            });
                        })
                        .catch((error) => {
                            this.alertService.busyStatus$.next(null);
                            this.alertService.errorStatus$.next(error);
                        });
                }
            }, (reason) => {
                if (reason && reason !== 1) {
                    this.alertService.busyStatus$.next(null);
                    this.alertService.errorStatus$.next(reason);
                }
<<<<<<< HEAD
=======
            })
            .catch((error) => {
                this.alertService.busyStatus$.next(null);
                this.alertService.errorStatus$.next(error);
>>>>>>> b94b3042
            });
    }
}<|MERGE_RESOLUTION|>--- conflicted
+++ resolved
@@ -9,11 +9,8 @@
 import { DeleteComponent } from '../basic-modals/delete-confirm/delete-confirm.component';
 import { WalletService } from '../services/wallet.service';
 import { NgbModal } from '@ng-bootstrap/ng-bootstrap';
-<<<<<<< HEAD
-=======
 import { DrawerService } from '../common/drawer';
 import { ImportIdentityComponent } from './import-identity';
->>>>>>> b94b3042
 
 @Component({
     selector: 'app-login',
@@ -35,10 +32,7 @@
                 private initializationService: InitializationService,
                 private walletService: WalletService,
                 private modalService: NgbModal,
-<<<<<<< HEAD
-=======
                 private drawerService: DrawerService,
->>>>>>> b94b3042
                 private alertService: AlertService) {
 
     }
@@ -142,13 +136,6 @@
                     this.alertService.busyStatus$.next(null);
                     this.alertService.errorStatus$.next(reason);
                 }
-<<<<<<< HEAD
-=======
-            })
-            .catch((error) => {
-                this.alertService.busyStatus$.next(null);
-                this.alertService.errorStatus$.next(error);
->>>>>>> b94b3042
             });
     }
 }