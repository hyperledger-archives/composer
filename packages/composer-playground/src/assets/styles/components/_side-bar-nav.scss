.composer {
  .side-bar {
    width: 20%;
    display: flex;
    flex-direction: column;
    justify-content: space-between;
    z-index: 100;
    // background: #FFFFFF;
    box-shadow: 0 1px 4px 0 rgba(0,0,0,0.10);

    .side-bar-nav {
      li {

        padding: $space-medium $space-large;
        border-left: $space-small solid transparent;
        border-bottom: 1px solid $fourth-highlight;

        &.active {
          background-color: $third-highlight;
          border-left: $space-small solid $first-highlight;
          background-color: $third-highlight;
        }

        &:hover {
          border-left: $space-small solid $second-highlight;
        }

        div {
          padding: $space-small 0 $space-small 0;
        }

      }
    }
  }

  .main-view {
    background-color: $fourth-highlight;
    width: 80%;
<<<<<<< HEAD
    padding: $space-large $space-large $space-medium $space-large;
    // z-index: -100;
=======
    padding: $space-large;
>>>>>>> 6560fb2c
  }
}<|MERGE_RESOLUTION|>--- conflicted
+++ resolved
@@ -36,11 +36,6 @@
   .main-view {
     background-color: $fourth-highlight;
     width: 80%;
-<<<<<<< HEAD
-    padding: $space-large $space-large $space-medium $space-large;
-    // z-index: -100;
-=======
     padding: $space-large;
->>>>>>> 6560fb2c
   }
 }