<<<<<<< HEAD
/* tslint:disable max-classes-per-file */

=======
/*
 * Licensed under the Apache License, Version 2.0 (the "License");
 * you may not use this file except in compliance with the License.
 * You may obtain a copy of the License at
 *
 * http://www.apache.org/licenses/LICENSE-2.0
 *
 * Unless required by applicable law or agreed to in writing, software
 * distributed under the License is distributed on an "AS IS" BASIS,
 * WITHOUT WARRANTIES OR CONDITIONS OF ANY KIND, either express or implied.
 * See the License for the specific language governing permissions and
 * limitations under the License.
 */
>>>>>>> 766d26ed
import { browser, element, by } from 'protractor';
import { ExpectedConditions } from 'protractor';
import { Constants } from '../utils/constants';

export class BusyAlert {

    // wait to disappear
    static waitToAppear() {
        return browser.wait(ExpectedConditions.visibilityOf(element(by.css('.busy-text'))), Constants.shortWait);
    }

    // wait to disappear
    static waitToDisappear() {
        return browser.wait(ExpectedConditions.invisibilityOf(element(by.css('.busy-text'))), Constants.shortWait);
    }

}

export class SuccessAlert {

    // wait to disappear
    static waitToAppear() {
        return browser.wait(ExpectedConditions.visibilityOf(element(by.css('.notification-text'))), Constants.shortWait);
    }

    // wait to disappear
    static waitToDisappear() {
        return browser.wait(ExpectedConditions.invisibilityOf(element(by.css('.notification-text'))), Constants.shortWait);
    }

}<|MERGE_RESOLUTION|>--- conflicted
+++ resolved
@@ -1,7 +1,3 @@
-<<<<<<< HEAD
-/* tslint:disable max-classes-per-file */
-
-=======
 /*
  * Licensed under the Apache License, Version 2.0 (the "License");
  * you may not use this file except in compliance with the License.
@@ -15,7 +11,9 @@
  * See the License for the specific language governing permissions and
  * limitations under the License.
  */
->>>>>>> 766d26ed
+
+ /* tslint:disable max-classes-per-file */
+
 import { browser, element, by } from 'protractor';
 import { ExpectedConditions } from 'protractor';
 import { Constants } from '../utils/constants';
