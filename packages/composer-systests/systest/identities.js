--- conflicted
+++ resolved
@@ -35,13 +35,6 @@
     let participant;
 
     before(function () {
-<<<<<<< HEAD
-        if (TestUtil.isEmbedded()) {
-            this.skip();
-            return;
-        }
-=======
->>>>>>> be2e2755
         const modelFiles = [
             fs.readFileSync(path.resolve(__dirname, 'data/identities.cto'), 'utf8')
         ];
