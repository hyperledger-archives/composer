--- conflicted
+++ resolved
@@ -38,11 +38,7 @@
 #        - ./tls/orderer:/etc/hyperledger/tls/orderer
 #        - ./tls/peers:/etc/hyperledger/tls/peers
 
-<<<<<<< HEAD
- couchdb0:
-=======
   couchdb0:
->>>>>>> 2af36ca9
       container_name: couchdb0
       image: hyperledger/fabric-couchdb:x86_64-1.0.0-alpha
       ports:
