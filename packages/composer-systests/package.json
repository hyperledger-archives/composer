--- conflicted
+++ resolved
@@ -1,10 +1,6 @@
 {
   "name": "composer-systests",
-<<<<<<< HEAD
-  "version": "0.10.2",
-=======
   "version": "0.11.1",
->>>>>>> 99d53dcb
   "private": true,
   "description": "System tests and automation for Hyperledger Composer",
   "engines": {
@@ -46,15 +42,6 @@
     "chai": "^3.5.0",
     "chai-as-promised": "^6.0.0",
     "chai-subset": "^1.3.0",
-<<<<<<< HEAD
-    "composer-admin": "0.10.2",
-    "composer-client": "0.10.2",
-    "composer-common": "0.10.2",
-    "composer-connector-embedded": "0.10.2",
-    "composer-connector-proxy": "0.10.2",
-    "composer-connector-server": "0.10.2",
-    "composer-connector-web": "0.10.2",
-=======
     "composer-admin": "0.11.1",
     "composer-client": "0.11.1",
     "composer-common": "0.11.1",
@@ -62,7 +49,6 @@
     "composer-connector-proxy": "0.11.1",
     "composer-connector-server": "0.11.1",
     "composer-connector-web": "0.11.1",
->>>>>>> 99d53dcb
     "eslint": "^3.17.1",
     "homedir": "^0.6.0",
     "karma": "^1.3.0",
