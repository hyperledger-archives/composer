--- conflicted
+++ resolved
@@ -1,10 +1,6 @@
 {
   "name": "composer-connector-web",
-<<<<<<< HEAD
   "version": "0.7.6",
-=======
-  "version": "0.8.0",
->>>>>>> 98e76c5a
   "description": "The web client connector for Hyperledger Composer",
   "engines": {
     "node": ">=6",
@@ -66,15 +62,10 @@
     "watchify": "^3.7.0"
   },
   "dependencies": {
-<<<<<<< HEAD
     "composer-common": "^0.7.6",
     "composer-runtime": "^0.7.6",
     "composer-runtime-web": "^0.7.6",
-=======
-    "composer-common": "^0.8.0",
-    "composer-runtime": "^0.8.0",
-    "composer-runtime-web": "^0.8.0",
->>>>>>> 98e76c5a
+
     "uuid": "^3.0.1"
   }
 }