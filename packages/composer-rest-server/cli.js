#!/usr/bin/env node
/*
 * Licensed under the Apache License, Version 2.0 (the 'License');
 * you may not use this file except in compliance with the License.
 * You may obtain a copy of the License at
 *
 * http://www.apache.org/licenses/LICENSE-2.0
 *
 * Unless required by applicable law or agreed to in writing, software
 * distributed under the License is distributed on an 'AS IS' BASIS,
 * WITHOUT WARRANTIES OR CONDITIONS OF ANY KIND, either express or implied.
 * See the License for the specific language governing permissions and
 * limitations under the License.
 */

'use strict';

process.env.SUPPRESS_NO_CONFIG_WARNING = true;

<<<<<<< HEAD
=======
const version = 'v' + require('./package.json').version;

const chalk = require('chalk');
const clear = require('clear');
const figlet = require('figlet');
>>>>>>> cbb36100
const path = require('path');
const server = require('./server/server');
const Util = require('./lib/util');

const defaultTlsCertificate = path.resolve(__dirname, 'cert.pem');
const defaultTlsKey = path.resolve(__dirname, 'key.pem');

const yargs = require('yargs')
    .wrap(null)
    .usage('Usage: $0 [options]')
    .option('p', { alias: 'connectionProfileName', describe: 'The connection profile name', type: 'string', default: process.env.COMPOSER_CONNECTION_PROFILE })
    .option('n', { alias: 'businessNetworkName', describe: 'The business network identifier', type: 'string', default: process.env.COMPOSER_BUSINESS_NETWORK })
    .option('i', { alias: 'enrollId', describe: 'The enrollment ID of the user', type: 'string', default: process.env.COMPOSER_ENROLLMENT_ID })
    .option('s', { alias: 'enrollSecret', describe: 'The enrollment secret of the user', type: 'string', default: process.env.COMPOSER_ENROLLMENT_SECRET })
    .option('N', { alias: 'namespaces', describe: 'Use namespaces if conflicting types exist', type: 'string', default: process.env.COMPOSER_NAMESPACES || 'always', choices: ['always', 'required', 'never'] })
    .option('P', { alias: 'port', describe: 'The port to serve the REST API on', type: 'number', default: process.env.COMPOSER_PORT || undefined })
    .option('a', { alias: 'authentication', describe: 'Enable authentication for the REST API using Passport', type: 'boolean', default: process.env.COMPOSER_AUTHENTICATION || false })
    .option('m', { alias: 'multiuser', describe: 'Enable multiple user and identity management using wallets (implies -a)', type: 'boolean', default: process.env.COMPOSER_MULTIUSER || false })
    .option('w', { alias: 'websockets', describe: 'Enable event publication over WebSockets', type: 'boolean', default: process.env.COMPOSER_WEBSOCKETS || true })
    .option('t', { alias: 'tls', describe: 'Enable TLS security for the REST API', type: 'boolean', default: process.env.COMPOSER_TLS || false })
    .option('c', { alias: 'tlscert', describe: 'File containing the TLS certificate', type: 'string', default: process.env.COMPOSER_TLS_CERTIFICATE || defaultTlsCertificate })
    .option('k', { alias: 'tlskey', describe: 'File containing the TLS private key', type: 'string', default: process.env.COMPOSER_TLS_KEY || defaultTlsKey })
    .alias('v', 'version')
    .version(version)
    .help('h')
    .alias('h', 'help')
    .argv;

// See if we need to run interactively.
// We check to see if no command line arguments have been supplied,
// and then check to see that none of the required arguments have
// been supplied via environment variables have been specified either.
const interactive = process.argv.slice(2).length === 0 && // No command line arguments supplied.
                    ['n', 'p', 'i', 's'].every((flag) => {
                        return yargs[flag] === undefined;
                    });
let promise;
if (interactive) {
    // Get details of the server that we want to run
    promise = Util.getConnectionSettings()
        .then((answers) => {
            // augment the app with the extra config that we've just collected
            const composer = {
                connectionProfileName: answers.connectionProfileName,
                businessNetworkIdentifier: answers.businessNetworkName,
                participantId: answers.enrollementId,
                participantPwd: answers.enrollementSecret,
                namespaces: answers.namespaces,
                authentication: answers.authentication,
                multiuser: answers.multiuser,
                websockets: answers.websockets,
                tls: answers.tls,
                tlscert: answers.tlscert,
                tlskey: answers.tlskey
            };
            console.log('\nTo restart the REST server using the same options, issue the following command:');
            let cmd = [ 'composer-rest-server' ];
            const args = {
                '-p': 'connectionProfileName',
                '-n': 'businessNetworkIdentifier',
                '-i': 'participantId',
                '-s': 'participantPwd',
                '-N': 'namespaces',
                '-P': 'port',
                '-a': 'authentication',
                '-m': 'multiuser',
                '-w': 'websockets',
                '-t': 'tls',
                '-c': 'tlscert',
                '-k': 'tlskey'
            };
            for (let arg in args) {
                const propName = args[arg];
                if (composer[propName]) {
                    cmd.push(arg, composer[propName]);
                }
            }
            console.log('  ', cmd.join(' '));
            console.log();
            return composer;
        });

} else {

    // if -m (multiuser) was specified, it implies -a (authentication)
    if (yargs.m) {
        yargs.a = true;
    }

    // make sure we have args for all required parms otherwise error
    if (yargs.p === undefined || yargs.n === undefined || yargs.i === undefined || yargs.s === undefined) {
        promise = Promise.reject('Missing parameter. Please run composer-rest-server -h to see usage details');
    } else {
        promise = Promise.resolve({
            connectionProfileName: yargs.p,
            businessNetworkIdentifier: yargs.n,
            participantId: yargs.i,
            participantPwd: yargs.s,
            namespaces: yargs.N,
            port: yargs.P,
            authentication: yargs.a,
            multiuser: yargs.m,
            websockets: yargs.w,
            tls: yargs.t,
            tlscert: yargs.c,
            tlskey: yargs.k
        });
    }
}

// Now start the REST server.
module.exports = promise.then((composer) => {

    // Create the LoopBack application.
    return server(composer);

})
.then((result) => {

    // Start the LoopBack application.
    const app = result.app, server = result.server;
    return server.listen(app.get('port'), () => {
        app.emit('started');
        let baseUrl = app.get('url').replace(/\/$/, '');
        console.log('Web server listening at: %s', baseUrl);
        if (app.get('loopback-component-explorer')) {
            let explorerPath = app.get('loopback-component-explorer').mountPath;
            console.log('Browse your REST API at %s%s', baseUrl, explorerPath);
        }
    });

})
.catch((error) => {
    console.error(error);
    process.exit(1);
});<|MERGE_RESOLUTION|>--- conflicted
+++ resolved
@@ -17,14 +17,8 @@
 
 process.env.SUPPRESS_NO_CONFIG_WARNING = true;
 
-<<<<<<< HEAD
-=======
 const version = 'v' + require('./package.json').version;
 
-const chalk = require('chalk');
-const clear = require('clear');
-const figlet = require('figlet');
->>>>>>> cbb36100
 const path = require('path');
 const server = require('./server/server');
 const Util = require('./lib/util');
