--- conflicted
+++ resolved
@@ -36,13 +36,7 @@
     "chalk": "^1.1.3",
     "clear": "0.0.1",
     "clui": "^0.3.1",
-<<<<<<< HEAD
-
-    "composer-common": "^0.7.6",
-
-=======
     "composer-common": "^0.8.1",
->>>>>>> 14c4fb38
     "compression": "^1.0.3",
     "connect-ensure-login": "^0.1.1",
     "cookie-parser": "^1.4.3",
@@ -70,16 +64,9 @@
     "chai-as-promised": "^6.0.0",
     "chai-http": "^3.0.0",
     "clone": "^2.1.1",
-<<<<<<< HEAD
-    "composer-admin": "^0.7.6",
-    "composer-client": "^0.7.6",
-    "composer-connector-embedded": "^0.7.6",
-
-=======
     "composer-admin": "^0.8.1",
     "composer-client": "^0.8.1",
     "composer-connector-embedded": "^0.8.1",
->>>>>>> 14c4fb38
     "eslint": "^3.17.1",
     "jsdoc": "^3.4.3",
     "license-check": "^1.1.5",
