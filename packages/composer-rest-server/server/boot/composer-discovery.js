/*
 * Licensed under the Apache License, Version 2.0 (the "License");
 * you may not use this file except in compliance with the License.
 * You may obtain a copy of the License at
 *
 * http://www.apache.org/licenses/LICENSE-2.0
 *
 * Unless required by applicable law or agreed to in writing, software
 * distributed under the License is distributed on an "AS IS" BASIS,
 * WITHOUT WARRANTIES OR CONDITIONS OF ANY KIND, either express or implied.
 * See the License for the specific language governing permissions and
 * limitations under the License.
 */

'use strict';

const connector = require('loopback-connector-composer');
const LoopBackWallet = require('../../lib/loopbackwallet');
const QueryAnalyzer = require('composer-common').QueryAnalyzer;
const ModelUtil = require('composer-common').ModelUtil;
const util = require('util');

/**
 * Find or create the system wallet for storing identities in.
 * @param {Object} app The LoopBack application.
 * @returns {Promise} A promise that will be resolved with the system wallet,
 * or be rejected with an error.
 */
function findOrCreateSystemWallet(app) {
    let filter = {
        where: {
            createdAsSystem: true
        }
    };
    let data = {
        description: 'System wallet',
        createdAsSystem: true
    };
    return app.models.Wallet.findOrCreate(filter, data)
        .then((parts) => {
            return parts[0];
        });
}

/**
 * Find or create the identity in the specified Composer configuration.
 * @param {Object} app The LoopBack application.
 * @param {Object} composer The Composer configuration.
 * @param {Object} wallet The wallet.
 * @returns {Promise} A promise that will be resolved when complete, or rejected
 * with an error.
 */
function findOrCreateIdentity(app, composer, wallet) {
    let filter = {
        where: {
            enrollmentID: composer.participantId
        }
    };
    let data = {
        walletId: wallet.id,
        enrollmentID: composer.participantId,
        enrollmentSecret: composer.participantPwd
    };
    return app.models.WalletIdentity.findOrCreate(filter, data);
}

/**
 * Create a Composer data source using the specified Composer configuration.
 * @param {Object} app The LoopBack application.
 * @param {Object} composer The Composer configuration.
 * @returns {Promise} A promise that will be resolved with the LoopBack data
 * source when complete, or rejected with an error.
 */
function createDataSource(app, composer) {
    const connectorSettings = {
        name: 'composer',
        connector: connector,
        connectionProfileName: composer.connectionProfileName,
        businessNetworkIdentifier: composer.businessNetworkIdentifier,
        participantId: composer.participantId,
        participantPwd: composer.participantPwd,
        namespaces: composer.namespaces,
        fs: composer.fs,
        wallet: composer.wallet
    };
    return app.loopback.createDataSource('composer', connectorSettings);
}

/**
 * Create all of the Composer system models.
 * @param {Object} app The LoopBack application.
 * @param {Object} dataSource The LoopBack data source.
 */
function createSystemModel(app, dataSource) {

    // Create the system model schema.
    let modelSchema = {
        name: 'System',
        description: 'General business network methods',
        plural: '/system',
        base: 'Model'
    };
    modelSchema = updateModelSchema(modelSchema);

    // Create the system model which is an anchor for all system methods.
    const System = app.loopback.createModel(modelSchema);

    // Register the system model.
    app.model(System, {
        dataSource: dataSource,
        public: true
    });

}

/**
 * Create all of the Composer system models.
 * @param {Object} app The LoopBack application.
 * @param {Object} dataSource The LoopBack data source.
 */
function createQueryModel(app, dataSource) {

    // Create the query model schema.
    let modelSchema = {
        name: 'Query',
        description: 'Content-based Query Methods',
        plural: '/queries',
        base: 'Model'
    };
    modelSchema = updateModelSchema(modelSchema);

    // Create the query model which is an anchor for all query methods.
    const Query = app.loopback.createModel(modelSchema);

    // Register the query model.
    app.model(Query, {
        dataSource: dataSource,
        public: true
    });

}

/**
 * Register all of the Composer system methods.
 * @param {Object} app The LoopBack application.
 * @param {Object} dataSource The LoopBack data source.
 */
function registerSystemMethods(app, dataSource) {

    // Grab the system model.
    const System = app.models.System;
    const connector = dataSource.connector;

    // Register all system methods
    const registerMethods = [
        registerPingMethod,
        registerIssueIdentityMethod,
        registerRevokeIdentityMethod,
        registerGetAllTransactionsMethod,
        registerGetTransactionByIDMethod
    ];
    registerMethods.forEach((registerMethod) => {
        registerMethod(app, dataSource, System, connector);
    });

}

/**
 * Register all of the Composer query methods.
 * @param {Object} app The LoopBack application.
 * @param {Object} dataSource The LoopBack data source.
 * @returns {Promise} a promise when complete
 */
function registerQueryMethods(app, dataSource) {

    // Grab the query model.
    const Query = app.models.Query;
    const connector = dataSource.connector;

    return new Promise((resolve, reject) => {
        connector.discoverQueries(null, (error, queries) => {
            if (error) {
                return reject(error);
            }

            queries.forEach((query) => {
                registerQueryMethod(app, dataSource, Query, connector, query);
            });

            resolve(queries);
        });
    });
}

/**
 * Register a composer named query method.
 * @param {Object} app The LoopBack application.
 * @param {Object} dataSource The LoopBack data source.
 * @param {Object} Query The LoopBack Query model
 * @param {Object} connector The LoopBack connector.
 * @param {Query} query the named Composer query to register
 */
function registerQueryMethod(app, dataSource, Query, connector, query) {

    const analyzer = new QueryAnalyzer();
    const parameters = analyzer.analyze(query);
    const returnType = dataSource.settings.namespace
        ? query.getSelect().getResource()
            : ModelUtil.getShortName(query.getSelect().getResource());

    // declare the arguments to the query method
    let accepts = [];
    let pathWithPrameters = '/' + query.getName();

    // we need the HTTP request so we can get the named parameters off the query string
    accepts.push({'arg': 'req', 'type': 'object', 'http': {source: 'req'}});
    accepts.push({'arg': 'options', 'type': 'object', 'http': 'optionsFromRequest'});

    // we need to declare the parameters and types so that the LoopBack UI
    // will generate the web form to enter them
    for(let n=0; n < parameters.length; n++) {
        const param = parameters[n];
<<<<<<< HEAD
        accepts.push( {arg: param.name, type: param.type, required: true, http: {verb : 'get', source: 'query'}} );
=======

        // accepts.push( {arg: param.name, type: param.type, required: true, http: 'optionsFromRequest' } );
        accepts.push( {arg: param.name, type: param.type, required: true, http: {source :'path'} } );
        pathWithPrameters = pathWithPrameters + '/:' + param.name;
>>>>>>> c6703af6
    }
    accepts.push({arg: 'options', type: 'object', http: 'optionsFromRequest' });

    // Define and register dynamic query method
    const queryMethod = {
        [query.getName()]() {
            const args = [].slice.apply(arguments);
            const httpRequest = args[0];
            const options = args[1];
            const callback = args[args.length-1];
            connector.executeQuery( query.getName(), httpRequest.query, options, callback);
        }
    };
    Object.assign(Query, queryMethod);

    Query.remoteMethod(
        query.getName(), {
            description: query.getDescription(),
            accepts: accepts,
            returns: {
                type : [ returnType ],
                root: true
            },
            http: {
                verb: 'get',
                // path: '/' + query.getName();
                path: pathWithPrameters
            }
        }
    );
}

/**
 * Register the 'ping' Composer system method.
 * @param {Object} app The LoopBack application.
 * @param {Object} dataSource The LoopBack data source.
 * @param {Object} System The System model class.
 * @param {Object} connector The LoopBack connector.
 */
function registerPingMethod(app, dataSource, System, connector) {

    // Create and register the models.
    const PingResponse = app.loopback.createModel({
        name: 'PingResponse',
        description: 'The response to the ping method',
        base: 'Model',
        properties: {
            participant: {
                type: 'string',
                required: false
            },
            version: {
                type: 'string',
                required: true
            }
        },
        hidden: [ 'id' ]
    });
    app.model(PingResponse, {
        dataSource: dataSource,
        public: false
    });

    // Define and register the method.
    System.ping = (options, callback) => {
        connector.ping(options, callback);
    };
    System.remoteMethod(
        'ping', {
            description: 'Test the connection to the business network',
            accepts: [{
                arg: 'options',
                type: 'object',
                http: 'optionsFromRequest'
            }],
            returns: {
                type: 'PingResponse',
                root: true
            },
            http: {
                verb: 'get',
                path: '/ping'
            }
        }
    );

}

/**
 * Register the 'issueIdentity' Composer system method.
 * @param {Object} app The LoopBack application.
 * @param {Object} dataSource The LoopBack data source.
 * @param {Object} System The System model class.
 * @param {Object} connector The LoopBack connector.
 */
function registerIssueIdentityMethod(app, dataSource, System, connector) {

    // Create and register the models.
    const IssueIdentityRequest = app.loopback.createModel({
        name: 'IssueIdentityRequest',
        description: 'The request to the issueIdentity method',
        base: 'Model',
        properties: {
            participant: {
                type: 'string',
                required: false
            },
            userID: {
                type: 'string',
                required: true
            },
            options: {
                type: 'Object',
                required: false
            }
        },
        hidden: [ 'id' ]
    });
    app.model(IssueIdentityRequest, {
        dataSource: dataSource,
        public: false
    });
    const IssueIdentityResponse = app.loopback.createModel({
        name: 'IssueIdentityResponse',
        description: 'The response to the issueIdentity method',
        base: 'Model',
        properties: {
            userID: {
                type: 'string',
                required: true
            },
            userSecret: {
                type: 'string',
                required: true
            }
        },
        hidden: [ 'id' ]
    });
    app.model(IssueIdentityResponse, {
        dataSource: dataSource,
        public: false
    });

    // Define and register the method.
    System.issueIdentity = (data, options, callback) => {
        connector.issueIdentity(data.participant, data.userID, data.options, options, callback);
    };
    System.remoteMethod(
        'issueIdentity', {
            description: 'Issue an identity to the specified participant',
            accepts: [{
                arg: 'data',
                type: 'IssueIdentityRequest',
                required: true,
                http: {
                    source: 'body'
                }
            }, {
                arg: 'options',
                type: 'object',
                http: 'optionsFromRequest'
            }],
            returns: {
                type: 'IssueIdentityResponse',
                root: true
            },
            http: {
                verb: 'post',
                path: '/issueIdentity'
            }
        }
    );

}

/**
 * Register the 'revokeIdentity' Composer system method.
 * @param {Object} app The LoopBack application.
 * @param {Object} dataSource The LoopBack data source.
 * @param {Object} System The System model class.
 * @param {Object} connector The LoopBack connector.
 */
function registerRevokeIdentityMethod(app, dataSource, System, connector) {

    // Create and register the models.
    const RevokeIdentityRequest = app.loopback.createModel({
        name: 'RevokeIdentityRequest',
        description: 'The request to the revokeIdentity method',
        base: 'Model',
        properties: {
            userID: {
                type: 'string',
                required: true
            }
        },
        hidden: [ 'id' ]
    });
    app.model(RevokeIdentityRequest, {
        dataSource: dataSource,
        public: false
    });

    // Define and register the method.
    System.revokeIdentity = (data, options, callback) => {
        connector.revokeIdentity(data.userID, options, callback);
    };
    System.remoteMethod(
        'revokeIdentity', {
            description: 'Revoke the specified identity',
            accepts: [{
                arg: 'data',
                type: 'RevokeIdentityRequest',
                required: true,
                http: {
                    source: 'body'
                }
            }, {
                arg: 'options',
                type: 'object',
                http: 'optionsFromRequest'
            }],
            http: {
                verb: 'post',
                path: '/revokeIdentity'
            }
        }
    );

}

/**
 * Register the 'getAllTransactions' Composer system method.
 * @param {Object} app The LoopBack application.
 * @param {Object} dataSource The LoopBack data source.
 * @param {Object} System The System model class.
 * @param {Object} connector The LoopBack connector.
 */
function registerGetAllTransactionsMethod(app, dataSource, System, connector) {

    // Define and register the method.
    System.getAllTransactions = (options, callback) => {
        connector.getAllTransactions(options, callback);
    };
    System.remoteMethod(
        'getAllTransactions', {
            description: 'Get all transactions from the transaction registry',
            accepts: [{
                arg: 'options',
                type: 'object',
                http: 'optionsFromRequest'
            }],
            returns: {
                type: [ 'object' ],
                root: true
            },
            http: {
                verb: 'get',
                path: '/transactions'
            }
        }
    );

}

/**
 * Register the 'getTransactionByID' Composer system method.
 * @param {Object} app The LoopBack application.
 * @param {Object} dataSource The LoopBack data source.
 * @param {Object} System The System model class.
 * @param {Object} connector The LoopBack connector.
 */
function registerGetTransactionByIDMethod(app, dataSource, System, connector) {

    // Define and register the method.
    System.getTransactionByID = (id, options, callback) => {
        connector.getTransactionByID(id, options, callback);
    };
    System.remoteMethod(
        'getTransactionByID', {
            description: 'Get the specified transaction from the transaction registry',
            accepts: [{
                arg: 'id',
                type: 'string',
                required: true,
                http: {
                    source: 'path'
                }
            }, {
                arg: 'options',
                type: 'object',
                http: 'optionsFromRequest'
            }],
            returns: {
                type: 'object',
                root: true
            },
            http: {
                verb: 'get',
                path: '/transactions/:id'
            }
        }
    );

}

/**
 * Discover all of the model definitions in the specified LoopBack data source.
 * @param {Object} dataSource The LoopBack data source.
 * @returns {Promise} A promise that will be resolved with an array of discovered
 * model definitions, or be rejected with an error.
 */
function discoverModelDefinitions(dataSource) {
    return new Promise((resolve, reject) => {
        dataSource.discoverModelDefinitions({}, (error, modelDefinitions) => {
            if (error) {
                return reject(error);
            }
            resolve(modelDefinitions);
        });
    });
}

/**
 * Generate the model schemas for the specified model definitions.
 * @param {Object} dataSource The LoopBack data source.
 * @param {Object[]} modelDefinitions An array of model definitions.
 * @returns {Promise} A promise that will be resolved with an array of
 * generated model schemas, or be rejected with an error.
 */
function generateModelSchemas(dataSource, modelDefinitions) {
    return modelDefinitions.reduce((promise, modelDefinition) => {
        return promise.then((modelSchemas) => {
            return new Promise((resolve, reject) => {
                dataSource.discoverSchemas(modelDefinition.name, { visited: {}, associations: true }, (error, modelSchema) => {
                    if (error) {
                        return reject(error);
                    }
                    modelSchemas.push(modelSchema);
                    resolve(modelSchemas);
                });
            });
        });
    }, Promise.resolve([]));
}

/**
 * Apply any required updates to the specified model schema.
 * @param {Object} modelSchema The model schema to update.
 * @returns {Object} The updated model schema.
 */
function updateModelSchema(modelSchema) {

    // We ensure that you have to be authenticated in order to access this model.
    modelSchema.acls = [
        {
            accessType: '*',
            permission: 'ALLOW',
            principalId: '$authenticated',
            principalType: 'ROLE'
        },
        {
            accessType: '*',
            permission: 'DENY',
            principalId: '$unauthenticated',
            principalType: 'ROLE'
        }
    ];

    // Return the updated model schema.
    return modelSchema;

}

/**
 * Restrict the remote methods that have been defined on the specified model.
 * We want to remove all of the unnessecary or unimplemented remote methods
 * that are created by extending the base PersistedModel type.
 * @param {Object} modelSchema The model schema.
 * @param {Object} model The model to restrict the methods on.
 * @returns {Object} The model with restricted set of smethods.
 */
function restrictModelMethods(modelSchema, model) {

    // We now want to filter out methods that we haven't implemented or don't want.
    // We use a whitelist of method names to do this.
    let whitelist;
    if (modelSchema.options.composer.type === 'concept') {
        whitelist = [ ];
    } else if (modelSchema.options.composer.type === 'transaction') {
        whitelist = [ 'create' ];
    } else {
        whitelist = [ 'create', 'deleteById', 'find', 'findById', 'exists', 'replaceById' ];
    }
    model.sharedClass.methods().forEach((method) => {
        const name = (method.isStatic ? '' : 'prototype.') + method.name;
        if (whitelist.indexOf(name) === -1) {
            model.disableRemoteMethodByName(name);
        } else if (name === 'exists') {
            // We want to remove the /:id/exists method.
            method.http = [{ verb: 'head', path: '/:id' }];
        } else if (name === 'replaceById') {
            // We want to remove the /:id/replace method.
            method.http = [{ verb: 'put', path: '/:id' }];
        }
    });

    // Return the updated model.
    return model;

}

module.exports = function (app, callback) {

    // Get the Composer configuration.
    const composer = app.get('composer');
    if (!composer) {
        callback();
        return Promise.resolve();
    }
    let dataSource;
    return Promise.resolve()
    .then(() => {

        // If this isn't the memory connector, then we want to persist the enrollment certificates.
        // This means that the Composer APIs will fall back to using the default filesystem wallet.
        const isMemory = app.datasources.db.name === 'Memory';
        if (isMemory) {
            return;
        }

        // Find or create the system wallet.
        return findOrCreateSystemWallet(app)
            .then((wallet) => {

                // Create a LoopBack wallet for the system wallet.
                composer.wallet = new LoopBackWallet(app, wallet);

                // Ensure that the specified identity exists.
                return findOrCreateIdentity(app, composer, wallet);

            });

    })
    .then(() => {

        // Create an instance of the LoopBack data source that uses the connector.
        dataSource = createDataSource(app, composer);

        // Create the system model.
        createSystemModel(app, dataSource);

        // Register the system methods.
        registerSystemMethods(app, dataSource);

        // Create the query model.
        createQueryModel(app, dataSource);

        // Register the query methods.
        registerQueryMethods(app, dataSource);

        // Discover the model definitions (types) from the connector.
        // This will go and find all of the non-abstract types in the business network definition.
        console.log('Discovering types from business network definition ...');
        return discoverModelDefinitions(dataSource);

    })
    .then((modelDefinitions) => {

        // For each model definition (type), we need to generate a Loopback model definition JSON file.
        console.log('Discovered types from business network definition');
        console.log('Generating schemas for all types in business network definition ...');
        return generateModelSchemas(dataSource, modelDefinitions);

    })
    .then((modelSchemas) => {

        // Now we have all the schemas, we need to fix them up and add them to Loopback.
        console.log('Generated schemas for all types in business network definition');
        console.log('Adding schemas for all types to Loopback ...');
        modelSchemas.forEach((modelSchema) => {

            // Apply any required updates to the specified model schema.
            modelSchema = updateModelSchema(modelSchema);

            // This call creates the model class from the model schema.
            let model = app.loopback.createModel(modelSchema);

            // Restrict the remote methods that have been defined on the specified model.
            model = restrictModelMethods(modelSchema, model);

            // Now we register the model against the data source.
            app.model(model, {
                dataSource: dataSource,
                public: true
            });

        });

    })
    .then(() => {
        console.log('Added schemas for all types to Loopback');
        callback();
    })
    .catch((error) => {
        callback(error);
    });
};<|MERGE_RESOLUTION|>--- conflicted
+++ resolved
@@ -210,7 +210,6 @@
 
     // declare the arguments to the query method
     let accepts = [];
-    let pathWithPrameters = '/' + query.getName();
 
     // we need the HTTP request so we can get the named parameters off the query string
     accepts.push({'arg': 'req', 'type': 'object', 'http': {source: 'req'}});
@@ -220,16 +219,14 @@
     // will generate the web form to enter them
     for(let n=0; n < parameters.length; n++) {
         const param = parameters[n];
-<<<<<<< HEAD
+
         accepts.push( {arg: param.name, type: param.type, required: true, http: {verb : 'get', source: 'query'}} );
-=======
-
-        // accepts.push( {arg: param.name, type: param.type, required: true, http: 'optionsFromRequest' } );
         accepts.push( {arg: param.name, type: param.type, required: true, http: {source :'path'} } );
         pathWithPrameters = pathWithPrameters + '/:' + param.name;
->>>>>>> c6703af6
     }
     accepts.push({arg: 'options', type: 'object', http: 'optionsFromRequest' });
+
+    console.log( '**** PARAM FOR QUERY ' + query.getName() + '=' + JSON.stringify(accepts) );
 
     // Define and register dynamic query method
     const queryMethod = {
