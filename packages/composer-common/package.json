{
  "name": "composer-common",
<<<<<<< HEAD
  "version": "0.7.6",

=======
  "version": "0.8.1",
>>>>>>> 14c4fb38
  "description": "Hyperledger Composer Common, code that is common across client, admin and runtime.",
  "engines": {
    "node": ">=6",
    "npm": ">=3"
  },
  "main": "index.js",
  "typings": "index.d.ts",
  "scripts": {
    "prepublish": "pegjs ./lib/introspect/parser.pegjs && pegjs ./lib/acl/parser.pegjs && node ./scripts/tsgen.js",
    "pretest": "npm run prepublish && npm run lint",
    "lint": "eslint .",
    "postlint": "npm run licchk",
    "licchk": "license-check",
    "postlicchk": "npm run doc",
    "doc": "jsdoc --pedantic --recurse -c jsdoc.conf",
    "postdoc": "npm run browserify",
    "browserify": "browserify ./index.js -t [ babelify --presets [ latest ] ] > ./out/composer-common.js",
    "test": "node ./scripts/api-changelog.js && nyc mocha --recursive -t 5000"
  },
  "repository": {
    "type": "git",
    "url": "https://github.com/hyperledger/composer.git"
  },
  "keywords": [
    "blockchain",
    "hyperledger",
    "solutions"
  ],
  "author": "Hyperledger Composer",
  "license": "Apache-2.0",
  "devDependencies": {
    "ajv": "^4.8.2",
    "babel-preset-latest": "^6.24.1",
    "babelify": "^7.3.0",
    "browserfs": "^1.1.0",
    "browserify": "^13.3.0",
    "chai": "^3.5.0",
    "chai-as-promised": "^6.0.0",
    "chai-things": "^0.2.0",
    "eslint": "^3.17.1",
    "jsdoc": "^3.4.3",
    "license-check": "^1.1.5",
    "mocha": "^3.2.0",
    "mockery": "^2.0.0",
    "nyc": "^10.1.2",
    "pegjs": "^0.9.0",
    "sinon": "^1.17.7",
    "sinon-as-promised": "^4.0.2"
  },
  "dependencies": {
    "acorn": "^4.0.3",
    "browserfs": "^1.1.0",
    "commander": "^2.9.0",
    "comment-parser": "^0.4.0",
    "config": "^1.24.0",
    "debug": "^2.6.2",
    "doctrine": "^2.0.0",
    "esprima": "^3.1.2",
    "fs-promise": "^1.0.0",
    "homedir": "^0.6.0",
    "jszip": "^3.1.3",
    "left-pad": "^1.1.3",
    "minimatch": "^3.0.3",
    "mkdirp": "^0.5.1",
    "node-plantuml": "^0.5.0",
    "protobufjs": "^6.6.3",
    "proxyquire": "^1.7.11",
    "random-words": "0.0.1",
    "rimraf": "^2.5.4",
    "semver": "^5.3.0",
    "sprintf-js": "^1.0.3",
    "temp": "^0.8.3",
    "thenify": "^3.2.1",
    "thenify-all": "^1.6.0",
    "uuid": "^3.0.1",
    "winston": "^2.3.1"
  },
  "license-check-config": {
    "src": [
      "**/*.js",
      "!./coverage/**/*",
      "!./node_modules/**/*",
      "!./out/**/*"
    ],
    "path": "header.txt",
    "blocking": true,
    "logInfo": false,
    "logError": true
  },
  "nyc": {
    "exclude": [
      "coverage/**",
      "lib/codegen/*",
      "lib/codegen/fromcto/golang/**",
      "lib/codegen/fromcto/plantuml/**",
      "lib/codegen/fromcto/typescript/**",
      "lib/codegen/fromjs/**",
      "lib/tools/changelog.js",
      "lib/tools/plantumltoimage.js",
      "lib/introspect/parser.js",
      "lib/acl/parser.js",
      "out/**",
      "scripts/**",
      "systest/**",
      "test/**"
    ],
    "reporter": [
      "text-summary",
      "html"
    ],
    "all": true,
    "check-coverage": true,
    "statements": 96,
    "branches": 91,
    "functions": 97,
    "lines": 96
  }
}<|MERGE_RESOLUTION|>--- conflicted
+++ resolved
@@ -1,11 +1,6 @@
 {
   "name": "composer-common",
-<<<<<<< HEAD
-  "version": "0.7.6",
-
-=======
   "version": "0.8.1",
->>>>>>> 14c4fb38
   "description": "Hyperledger Composer Common, code that is common across client, admin and runtime.",
   "engines": {
     "node": ">=6",
