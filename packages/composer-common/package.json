--- conflicted
+++ resolved
@@ -100,13 +100,8 @@
   "nyc": {
     "exclude": [
       "coverage/**",
-<<<<<<< HEAD
-      "lib/codegen/**",
-      "lib/tools/changelog.js",
-=======
       "lib/codegen/javascriptparser.js",
       "lib/codegen/parsejs.js",
->>>>>>> b6cb1b97
       "lib/introspect/parser.js",
       "lib/acl/parser.js",
       "lib/query/parser.js",
