--- conflicted
+++ resolved
@@ -98,14 +98,8 @@
   "nyc": {
     "exclude": [
       "coverage/**",
-<<<<<<< HEAD
       "lib/codegen/**",
-=======
-      "lib/codegen/parsejs.js",
-      "lib/codegen/javascriptparser.js",
-      "lib/codegen/fromjs/**",
-      "lib/tools/changelog.js",
->>>>>>> 88bf3a81
+
       "lib/tools/plantumltoimage.js",
       "lib/introspect/parser.js",
       "lib/acl/parser.js",
