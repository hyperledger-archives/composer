--- conflicted
+++ resolved
@@ -45,24 +45,13 @@
    + Promise remove(string) 
 }
 class BaseModelException extends BaseException {
-<<<<<<< HEAD
    + void constructor(string,string,string) 
    + string getFileLocation() 
    + string getShortMessage() 
 }
-class IllegalModelException extends BaseException {
-=======
->>>>>>> 725f3821
-   + void constructor(string,string,string) 
-   + string getFileLocation() 
-   + string getShortMessage() 
-<<<<<<< HEAD
-=======
-}
 class IllegalModelException extends BaseModelException {
    + void constructor(String,ModelFile,Object,String,String,String,String) 
    + string getModelFile() 
->>>>>>> 725f3821
 }
 class Introspector {
    + void constructor(ModelManager) 
