--- conflicted
+++ resolved
@@ -50,25 +50,11 @@
 class IdCard {
    + String getName() 
    + String getDescription() 
-<<<<<<< HEAD
-   + String getBusinessNetwork() 
-   + Object getImage() 
-   + Object getConnection() 
-   + Map getCredentials() 
-   + Map getTlsCertificates() 
-   + Promise fromArchive(Buffer) 
-}
-class BaseModelException extends BaseException {
-   + void constructor(string,string,string) 
-   + string getFileLocation() 
-   + string getShortMessage() 
-=======
    + String getBusinessNetworkName() 
    + Object getConnectionProfile() 
    + Object getCredentials() 
    + Object getEnrollmentCredentials() 
    + Promise fromArchive(Buffer) 
->>>>>>> fd4e3ebe
 }
 class IllegalModelException extends BaseFileException {
    + void constructor(String,ModelFile,Object,String,String,String,String) 
