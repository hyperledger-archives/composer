#
# This is the changelog for Hyperledger Composer. It lists all significant changes to
# functionality and public API.
#
# The most recent entry in the changelog should be at the top of this file
# and must follow the format: Version <number> {public api digest} <date>. The version
# number must match that specified in package.json. The public api digest is computed
# and validated using ./scripts/api-changelog.sh
#
# Any changes to the public API must have an associated changelog entry.
#
# Note that the latest public API is documented using JSDocs and is available in api.txt.
#

<<<<<<< HEAD
Version 0.7.5 {f8f86ee73c0bb2292b7d49d2997af8e1} 2017-06-14
- Added BaseModelException to keep error messages consistent

Version 0.7.5 {6bfca35e65b8feb42cf3a3143f714db1} 2017-06-07
=======
Version 0.8.1 {5ac120d6a9f42683dfcd729fea3ea1c9} 2017-06-20
- Added BaseModelException to standardise model errors

Version 0.8.0 {1dbfded54f54b7861b8eadb64d95f82a} 2017-06-14
- Added TypeNotFoundException
- Corrected JSDoc for IllegalModelException.constructor
- Corrected JSDoc for Factory.newRelationship

Version 0.7.5 {b2c1c30d370b04c153426500a03c3061} 2017-06-07
>>>>>>> 725f3821
- Added optional JSZip options parameter to toArchive

Version 0.7.4 {ebaf2453e8e5af80aa8e2d36a7513b63} 2017-05-30
- Fixed Factory.newEvent to accept optional event ID

Version 0.7.1 {90a630e8b408292357ee801e5b79512c} 2017-05-04
- Added Factory.newEvent

Version 0.7.0 {632a80837e835bbe0343d4b37ce12742} 2017-05-01
- Added Typed.instanceOf

Version 0.5.11 {a87cb53cac0fc49f273aa840ce2a9860} 2017-04-21
- Added Identifiable.toURI
- Added Relationship.fromURI

Version 0.5.11 {8a2b4945ff9d13148cc3d4e688385c7d} 2017-04-14
- Added ConsoleLogger
- Backwards compatible changes to options on factory methods

Version 0.4.4 {0e331be906f2098a98a845e92efec2b9} 2017-03-08
- Added package.json to BusinessNetworkMetadata
- Added getBusinessNetworkMetadata to BusinessNetworkDefinition
- Added file name and file location to IllegalModelException

Version 0.3.7 {120eb2d3b0e487c6e95696aadecec93a} 2017-01-24
- Move to single version

Version 0.3.3 {120eb2d3b0e487c6e95696aadecec93a} 2017-01-18
- Add support for Concepts

Version 0.3.2 {c2fe56f50e1d1a2ac966dd23ebba2620} 2017-01-12
- Add initial wallet API

Version 0.3.1 {48540f8e5dace54cebaab04353bd7136} 2017-01-10
- Add options to factory to generate resource instances with sample data

Version 0.3.0 {5e00fefd2800fa40026062a9c0a0b695} 2017-01-05
- Move to monorepo

Version 0.2.0 {527e1a68596d676f560cfdcd1aa1fca6} 2016-12-15
- Playback 1

Version 0.1.16 {fea512a10f25b132d4a683a232a4f6e1} 2016-12-09
- Added getName and getVersion to BusinessNetworkDefinition
- Added options to BusinessNetworkDefinition.fromDirectory and make static

Version 0.1.15 {6a358e14976153039246fc1c466b7cf7} 2016-11-30
- Added options to Serializer fromJSON/toJSON APIs

Version 0.1.14 {ecb5f554bbfbfe92dd7c4f05a3491882} 2016-11-28
- Re-introduced the fromDirectory API

Version 0.1.13 {d3d85a95909c32d44e1ee5190a54f6e0} 2016-11-28
- Changed the name of BusinessNetwork to BusinessNetworkDefinition

Version 0.1.12 {8029f091f512572e7e64c9eba84b10b3} 2016-11-24
- JSDoc fixes to remove private classes

Version 0.1.11 {4220e2570af565a664f8ea087d3ab9e3} 2016-11-23
- Added BusinessNetwork.toArchive

Version 0.1.10 {05dafaf99a431dc4f4b774525fccf69f} 2016-11-23
- Added test-archive (and zip)

Version 0.1.9 {e7f84562eeebf7ee9503f18c02adc4f7} 2016-11-23
- Added BusinessNetwork.fromArchive

Version 0.1.8 {60d00f2b524c04421d8467484c234c07} 2016-11-23
- Added ConnectionProfileManager.connect
- Added ConnectionManager.deploy with a BusinessNetwork
- Added ConnectionProfileManager, ConnectionProfileStore

Version 0.1.6 {2fa60fd22886a5a44e1bbb9f966bfbe1} 2016-11-23
- Modified ConnectionManager.connect to take connection profile name

Version 0.1.5 {44348565a0cc6b97e7d4d87fea166945} 2016-11-22
- Modified ConnectionManager to introduce connection profiles
- Stop serialization of connection manager interfaces

Version 0.1.4 {07e701400cc255fbc1413490405af162} 2016-11-18
- Added description to BusinessNetwork

Version 0.1.3 {a10f96f1abd8236e7e414b85228243fe} 2016-11-17
- Added BusinessNetwork APIs

Version 0.1.2 {ec8cb98ca41a011d5b595cdc24abfbfc} 2016-11-17
- Added connection manager APIs

Version 0.1.1 {882ad35d7b7f29f4d910d0100406f852} 2016-11-17
- Added the Introspector

Version 0.1.0 {134597a1d97142fe03b0cc8acd87ad53} 2016-11-16
- Refactor the APIs

Version 0.0.16 {d3b0dfc754c6b95c59849cf547bf9486} 2016-11-05
- Added find() and query() methods to AssetRegistry

Version 0.0.15 {ed3c045ab18f3e988f67b5edb2abd438} 2016-10-31
- Added an automatic 'timestamp' property to transactions

Version 0.0.14 {ed3c045ab18f3e988f67b5edb2abd438} 2016-10-27
- Modified Concerto to extend EventEmitter

Version 0.0.13 {1ff98116f0b834387a85d49d50debc69} 2016-10-27
- Added ping() method to Concerto

Version 0.0.12 {d3861b7bd41ea2eae871d2783ab259e2} 2016-10-27
- Added setIdentifier method to Identifiable.

Version 0.0.11 {097696ed79f18ca03d16975f4a257635} 2016-10-27
- Added bulk addAll(), updateAll(), and removeAll() methods to AssetRegistry

Version 0.0.10 {332e7e48d4d49d1ec0dee3dd1355b689} 2016-10-24
- API signature of Registry.getAll and Registry.get changed

Version 0.0.9 {09e645fa8244c6acdfac427a178584bb} 2016-10-22
- Basic public API is defined and useable from both command line and Express applications
- Start to enforce a change log entry for API changes<|MERGE_RESOLUTION|>--- conflicted
+++ resolved
@@ -12,12 +12,6 @@
 # Note that the latest public API is documented using JSDocs and is available in api.txt.
 #
 
-<<<<<<< HEAD
-Version 0.7.5 {f8f86ee73c0bb2292b7d49d2997af8e1} 2017-06-14
-- Added BaseModelException to keep error messages consistent
-
-Version 0.7.5 {6bfca35e65b8feb42cf3a3143f714db1} 2017-06-07
-=======
 Version 0.8.1 {5ac120d6a9f42683dfcd729fea3ea1c9} 2017-06-20
 - Added BaseModelException to standardise model errors
 
@@ -27,7 +21,6 @@
 - Corrected JSDoc for Factory.newRelationship
 
 Version 0.7.5 {b2c1c30d370b04c153426500a03c3061} 2017-06-07
->>>>>>> 725f3821
 - Added optional JSZip options parameter to toArchive
 
 Version 0.7.4 {ebaf2453e8e5af80aa8e2d36a7513b63} 2017-05-30
