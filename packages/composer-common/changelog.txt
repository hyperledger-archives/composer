--- conflicted
+++ resolved
@@ -11,12 +11,8 @@
 #
 # Note that the latest public API is documented using JSDocs and is available in api.txt.
 #
-<<<<<<< HEAD
-Version 0.10.1 {ac4a5b035d77bfa46eeadf4b312eab8f} 2017-07-21
-=======
 Version 0.10.1 {5d850eefdff10604eb0fdef2bd7aef5a} 2017-07-24
 - Added InvalidQueryException, BaseFileException
->>>>>>> fd4e3ebe
 - Added IdCard to composer-common package
 
 Version 0.9.2 {60327250ee4f059647020f8aee5ed67b} 2017-07-06
