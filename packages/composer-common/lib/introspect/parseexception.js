--- conflicted
+++ resolved
@@ -34,8 +34,6 @@
 
         let fullMessage = message +  ' Line ' + fileLocation.start.line + ' column ' + fileLocation.start.column;
 
-<<<<<<< HEAD
-=======
         // The parser does not give us back the end location of an invalid token.
         // Making the end column equal to the end column makes use of
         // vscodes default behaviour of selecting an entire word
@@ -49,7 +47,6 @@
                 }
             }
         }
->>>>>>> 725f3821
         super(message, fileLocation, fullMessage);
     }
 
