--- conflicted
+++ resolved
@@ -4,11 +4,7 @@
 
 abstract participant Participant {   }
 
-<<<<<<< HEAD
-abstract transaction Transaction {
-=======
 abstract transaction Transaction identified by transactionId {
->>>>>>> fd4e3ebe
   o String transactionId
   o DateTime timestamp
 }
