--- conflicted
+++ resolved
@@ -34,15 +34,11 @@
 - Run through the Playground tutorial. If you don't know where to start, the Playground tutorial runs through creating a business network from scratch, and performing some basic operations.
 
 ## Business network options
-<<<<<<< HEAD
-
-Once connected to a business network using an ID card, there are a number of options available whether you're looking at the **Define** tab, or the **Test** tab.
-=======
->>>>>>> b1bf5c96
 
 Once connected to a business network using an ID card, there are a number of options available whether you're looking at the **Define** tab, or the **Test** tab.
 
-<<<<<<< HEAD
+![editor-header](./images/editor-header.png)
+
 - In the upper-left is the name of the connection profile you're using and the business network you're connected to. In the example above, the connection profile is called _Web_ and the business network name is _basic-sample-network_.
 - Links to the **Define** and **Test** tabs. In the **Define** tab, you can add, modify and delete the content of your business network, and in the **Test** tab you can create assets and participants that were defined in the **Define** tab, and test the functionality of your business network.
 - On the upper-right is a dropdown menu displaying the identity which is being used to connect to the business network. The dropdown contains a link to the **Identity Registry**, and the ability to log out of the business network, returning to the **My Wallet** screen.
@@ -50,19 +46,9 @@
 ## The Define tab
 
 The Define tab is used to create, edit and update your business network.
-=======
-![editor-header](./images/editor-header.png)
 
-- In the upper-left is the name of the connection profile you're using and the business network you're connected to. In the example above, the connection profile is called _Web_ and the business network name is _basic-sample-network_.
-- Links to the **Define** and **Test** tabs. In the **Define** tab, you can add, modify and delete the content of your business network, and in the **Test** tab you can create assets and participants that were defined in the **Define** tab, and test the functionality of your business network.
-- On the upper-right is a dropdown menu displaying the identity which is being used to connect to the business network. The dropdown contains a link to the **Identity Registry**, and the ability to log out of the business network, returning to the **My Wallet** screen.
+![editor-define-page](./images/editor-define.png)
 
-## The Define tab
->>>>>>> b1bf5c96
-
-The Define tab is used to create, edit and update your business network.
-
-<<<<<<< HEAD
 On the left of the **Define** tab, you can see a list of all the files in your current business network definition. To examine the contents of a file, click on it, and it will appear in the editor view. New files can be added to your business network with the **Add a file** button. Model files, script files, access control files, and query files can be added to your business network.
 
 Once you've added and modified the files for your business network definition, you can deploy the changes to your network with the **Update** button. After click **Update** you can experiment with your changes in the **Test** tab. The **Import/Replace** button allows you to import a business network, either from your own computer, or import a business network from our samples. Conversely, the **Export** button downloads your current business network as a business network archive `.bna` file.
@@ -70,31 +56,13 @@
 ## The Test tab
 
 The **Test** tab is used to test the deployed business network by using the asset types, participant types, and transactions which you defined in the **Define** tab.
-=======
-![editor-define-page](./images/editor-define.png)
 
-On the left of the **Define** tab, you can see a list of all the files in your current business network definition. To examine the contents of a file, click on it, and it will appear in the editor view. New files can be added to your business network with the **Add a file** button. Model files, script files, access control files, and query files can be added to your business network.
-
-Once you've added and modified the files for your business network definition, you can deploy the changes to your network with the **Update** button. After click **Update** you can experiment with your changes in the **Test** tab. The **Import/Replace** button allows you to import a business network, either from your own computer, or import a business network from our samples. Conversely, the **Export** button downloads your current business network as a business network archive `.bna` file.
-
-## The Test tab
->>>>>>> b1bf5c96
-
-The **Test** tab is used to test the deployed business network by using the asset types, participant types, and transactions which you defined in the **Define** tab.
-
-<<<<<<< HEAD
-On the left of the **Test** tab, each participant type and asset type is listed. Clicking on a participant type, asset type, or **All transactions** will display a registry, showing all active instances of that type. For example, by clicking **SampleParticipant**, you can see a registry showing all _SampleParticipants_ that have been created. If it's the first time you've looked at the **Test** tab, your registries will be empty!
-
-From within each registry, you can create the corresponding asset, participant, or submit the corresponding transaction.
-
-=======
 ![editor-test-page](./images/editor-test.png)
 
 On the left of the **Test** tab, each participant type and asset type is listed. Clicking on a participant type, asset type, or **All transactions** will display a registry, showing all active instances of that type. For example, by clicking **SampleParticipant**, you can see a registry showing all _SampleParticipants_ that have been created. If it's the first time you've looked at the **Test** tab, your registries will be empty!
 
 From within each registry, you can create the corresponding asset, participant, or submit the corresponding transaction.
 
->>>>>>> b1bf5c96
 In the **All transactions** registry, also known as the Historian, you can see a record of each transaction that has taken place in your business network, including some transactions which are caused by system events, such as creating participants or assets. In the transaction registry, you can submit transactions, and then check that their effects have occurred by checking the resources that were changed.
 
 ---
