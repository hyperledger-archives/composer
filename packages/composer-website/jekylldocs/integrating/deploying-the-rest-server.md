--- conflicted
+++ resolved
@@ -3,11 +3,7 @@
 title: Deploying the REST server for a business network
 category: start
 section: integrating
-<<<<<<< HEAD
-index-order: 603
-=======
 index-order: 604
->>>>>>> 99d53dcb
 sidebar: sidebars/accordion-toc0.md
 excerpt: By deploying a REST server for a business network, you can [**integrate existing systems and data with your Hyperledger Composer business network**](./deploying-the-rest-server.html), allowing you to create, update, or delete assets and participants, as well as get and submit transactions.
 ---
