--- conflicted
+++ resolved
@@ -11,13 +11,9 @@
 
 # Calling a REST API from Transaction Processor Functions
 
-<<<<<<< HEAD
-> The status of this feature is experimental. We welcome your feedback on the utility of this feature. We may evolve the feature in the future to make it more generally useful. While we will strive to ensure backwards compatability this cannot be guaranteed.
-=======
 ---
 
 > The status of this feature is experimental. We welcome your feedback on the utility of this feature. We may evolve the feature in the future to make it more generally useful. While we will strive to ensure backwards compatibility this cannot be guaranteed.
->>>>>>> a05a0422
 
 ## Scenario
 
