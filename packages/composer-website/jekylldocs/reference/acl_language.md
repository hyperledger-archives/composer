---
layout: default
title: Access Control Language
section: reference
index-order: 903
sidebar: sidebars/accordion-toc0.md
excerpt: The [**Hyperledger Composer access control language**](./acl_language.html) provides declarative access control over the elements of the domain model. Access control rules define actions that individual participants or participant groups can perform on resources in the business network, including conditional actions.
---

# {{site.data.conrefs.composer_full}} Access Control Language

---

{{site.data.conrefs.composer_full}} includes an access control language (ACL) that provides declarative access control over the elements of the domain model. By defining ACL rules you can determine which users/roles are permitted to create, read, update or delete elements in a business network's domain model.

## Network Access Control

{{site.data.conrefs.composer_full}} differentiates between access control for resources within a business network (business access control) and access control for network administrative changes (network access control). Business access control and network access control are both defined in the access control file (`.acl`) for a business network.

Network access control uses the system namespace, which is implicitly extended by all resources in a business network; and grants or denies access to specific actions as defined below, and is intended to allow for more nuanced access to certain network-level operations.

### What does network access control allow or disallow?

Network access control affects the following CLI commands:


#### Composer Network

**composer network deploy**

Network access is required to use the CREATE operation for registries and networks.

**composer network download**

Network access is required to use the READ operation for registries and networks.

**composer network list**

Network access is required to use the READ operation for registries and networks.

**composer network logLevel**

Network access is required to use the UPDATE operation for networks.

**composer network ping**

Network access is required to use the READ operation on registries and networks.

**composer network undeploy**

Network access is required to use the DELETE operation on registries and networks.

**composer network update**

Network access is required to use the UPDATE or CREATE operation on registries, or the UPDATE operation on networks.


#### Composer Identity

**composer network import**

Network access is required to use the UPDATE operation on identity registries or the CREATE operation on identities.

**composer network issue**

Network access is required to use the UPDATE operation on identity registries or the CREATE operation on identities.

**composer network revoke**

Network access is required to use the UPDATE operation on identity registries or the DELETE operation on identities.

#### Composer Participant

**composer network add**

Network access is required to use the CREATE operation on participants or the UPDATE operation on participant registries.

### Granting network access control

<<<<<<< HEAD
Network access is granted using the system namespace. The system namespace is always `org.hyperledger.composer.system.Network`. The following access control rules gives the **networkControl** participant the authority to use all operations with network commands.

rule networkControlPermission {
  description:  "networkControl can access network commands"
  participant: "org.acme.vehicle.auction.networkControl"
  operation: ALL
  resource: "org.hyperledger.composer.system.Network"
  action: ALLOW  
}
=======
Network access is granted using the system namespace. The system namespace is always `org.hyperledger.composer.system`.
>>>>>>> c4cdf3e4

The following access control rule will give all participants access to all operations and commands in the business network, including network access and business access.

```
rule AllAccess {
  description: "AllAccess - grant everything to everybody"
  participant: "org.hyperledger.composer.system.Participant"
  operation: ALL
  resource: "org.hyperledger.composer.system.**"
  action: ALLOW
}
```


## Evaluation of Access Control Rules

Access control for a business network is defined by an ordered set of ACL rules. The rules are evaluated in order, and the first rule whose condition matches determines whether access is granted or denied. If no rule match then access is **denied**.

ACL rules are defined in a file called `permissions.acl` in the root of the business network. If this file is missing from the business network then all access is **permitted**.

## Access Control Rule Grammar

There are two types of ACL rules: simple ACL rules and conditional ACL rules. Simple rules are used to control access to a namespace, asset or property of an asset by a participant type or participant instance.

For example, the rule below states that any instance of the `org.example.SampleParticipant` type can perform ALL operations on all instances of `org.example.SampleAsset`.

````
rule SimpleRule {
    description: "Description of the ACL rule"
    participant: "org.example.SampleParticipant"
    operation: ALL
    resource: "org.example.SampleAsset"
    action: ALLOW
}
````

Conditional ACL rules introduce variable bindings for the participant and the resource being accessed, and a Boolean JavaScript expression, which, when true, can either ALLOW or DENY access to the resource by the participant.

For example, the rule below states that any instance of the `org.example.SampleParticipant` type can perform ALL operations on all instances of `org.example.SampleAsset` IF the participant is the owner of the asset.

````
rule SampleConditionalRule {
    description: "Description of the ACL rule"
    participant(m): "org.example.SampleParticipant"
    operation: ALL
    resource(v): "org.example.SampleAsset"
    condition: (v.owner.getIdentifier() == m.getIdentifier())
    action: ALLOW
}
````

Conditional ACL rules can also specify an optional transaction clause. When the transaction clause is specified, the ACL rule only allows access to the resource by the participant if the participant submitted a transaction, and that transaction is of the specified type.

For example, the rule below states that any instance of the `org.example.SampleParticipant` type can perform ALL operations on all instances of `org.example.SampleAsset` IF the participant is the owner of the asset AND the participant submitted a transaction of the `org.example.SampleTransaction` type to perform the operation.

````
rule SampleConditionalRuleWithTransaction {
    description: "Description of the ACL rule"
    participant(m): "org.example.SampleParticipant"
    operation: READ, CREATE, UPDATE
    resource(v): "org.example.SampleAsset"
    transaction(tx): "org.example.SampleTransaction"
    condition: (v.owner.getIdentifier() == m.getIdentifier())
    action: ALLOW
}
````

Multiple ACL rules may be defined that conceptually define a decision table. The actions of the decision tree define access control decisions (ALLOW or DENY). If the decision table fails to match then by default access is denied.

**Resource** defines the things that the ACL rule applies to. This can be a class, all classes within a namespace, or all classes under a namespace. It can also be an instance of a class.

Resource Examples:

- Namespace: org.example.*
- Namespace (recursive): org.example.**
- Class in namespace: org.example.Car
- Instance of a class: org.example.Car#ABC123

**Operation** identifies the action that the rule governs. Four actions are supported: CREATE, READ, UPDATE, and DELETE. You can use ALL to specify that the rule governs all supported actions. Alternatively, you can use a comma separated list to specify that the rule governs a set of supported actions.

**Participant** defines the person or entity that has submitted a transaction for processing. If a Participant is specified they must exist in the Participant Registry. The PARTICIPANT may optionally be bound to a variable for use in a PREDICATE. The special value 'ANY' may be used to denote that participant type checking is not enforced for a rule.

**Transaction** defines the transaction that the participant must have submitted in order to perform the specified operation against the specified resource. If this clause is specified, and the participant did not submit a transaction of this type - for example, they are using the CRUD APIs - then the ACL rule does not allow access.

**Condition** is a Boolean JavaScript expression over bound variables. Any JavaScript expression that is legal with the an `if(...)` expression may be used here. JavaScript expressions used for the condition of an ACL rule can refer to JavaScript utility functions in a script file. This allows a user to easily implement complex access control logic, and re-use the same access control logic functions across multiple ACL rules.

**Action** identifies the action of the rule. It must be one of: ALLOW, DENY.

## Examples

Example ACL rules (in evaluation order):

```
rule R1 {
    description: "Fred can DELETE the car ABC123"
    participant: "org.example.Driver#Fred"
    operation: DELETE
    resource: "org.example.Car#ABC123"
    action: ALLOW
}

rule R2 {
    description: "regulator with ID Bill can not update a Car if they own it"
    participant(r): "org.example.Regulator#Bill"
    operation: UPDATE
    resource(c): "org.example.Car"
    condition: (c.owner == r)
    action: DENY
}

rule R3 {
    description: "regulators can perform all operations on Cars"
    participant: "org.example.Regulator"
    operation: ALL
    resource: "org.example.Car"
    action: ALLOW
}

rule R4 {
    description: "Everyone can read all resources in the org.example namespace"
    participant: "ANY"
    operation: READ
    resource: "org.example.*"
    action: ALLOW
}

rule R5 {
    description: "Everyone can read all resources under the org.example namespace"
    participant: "ANY"
    operation: READ
    resource: "org.example.**"
    action: ALLOW
}
```

Rules are evaluated from top (most specific) to bottom (least specific). As soon as the Participant, Operation and Resource match for a rule then subsequent rules are not evaluated.

This ordering makes the decision table faster to scan for both humans and computers. If no ACL rule fires then the access control decision is DENY.<|MERGE_RESOLUTION|>--- conflicted
+++ resolved
@@ -77,8 +77,7 @@
 
 ### Granting network access control
 
-<<<<<<< HEAD
-Network access is granted using the system namespace. The system namespace is always `org.hyperledger.composer.system.Network`. The following access control rules gives the **networkControl** participant the authority to use all operations with network commands.
+Network access is granted using the system namespace. The system namespace is always `org.hyperledger.composer.system.Network` for network access, and `org.hyperledger.composer.system` for all access. The following access control rules gives the **networkControl** participant the authority to use all operations with network commands.
 
 rule networkControlPermission {
   description:  "networkControl can access network commands"
@@ -87,9 +86,6 @@
   resource: "org.hyperledger.composer.system.Network"
   action: ALLOW  
 }
-=======
-Network access is granted using the system namespace. The system namespace is always `org.hyperledger.composer.system`.
->>>>>>> c4cdf3e4
 
 The following access control rule will give all participants access to all operations and commands in the business network, including network access and business access.
 
