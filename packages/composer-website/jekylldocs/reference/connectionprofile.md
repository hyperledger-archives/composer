---
layout: default
title: Connection Profiles
section: reference
index-order: 906
sidebar: sidebars/accordion-toc0.md
excerpt: In order to connect your business network to a fabric, you must [**define a connection profile**](./connectionprofile.html). Connection profiles contain the information necessary to connect to a fabric. This topic contains example connection profiles for Hyperledger Fabric v0.6 and v1.0.
---

# Connection Profiles

---

A Connection Profile is used by {{site.data.conrefs.composer_full}} to connect to a runtime.

## Creating a Connection Profile

1. Navigate to the Connection Profile store:

        cd $HOME/.composer-connection-profiles

2. Create a new profile folder.

        mkdir ./MyProfile

3. Navigate into the new profile folder.

        cd MyProfile

4. Create a new file called `connection.json` that contains the following information for either {{site.data.conrefs.hlf_full}} v0.6 or v1.0. If you are creating a connection profile for {{site.data.conrefs.hlf_full}} v0.6, use the following format:

        {
            "type": <hlf|web>,
            "keyValStore":"/home/<your-username>/.composer-credentials",
            "membershipServicesURL": <your-membership-services-url>,
            "peerURL": <your-peer-url>,
            "eventHubURL": <your-event-hub-url>
        }
  If you are creating a connection profile for {{site.data.conrefs.hlf_full}} v1.0, use the following format:

        {
            "type": "hlfv1",
            "orderers": [
                {
                    "url": "grpcs://",
                    "cert": ""
                },
                {
                    "url": "grpcs://",
                    "cert": ""
                }
            ],
            "ca": {
                    "url:" "https://",
                    "name": "",
                    "trustedRoots": [""],
                    "verify": true
            },
            "peers": [
                {
                    "requestURL": "grpcs://",
                    "eventURL": "grpcs://",
                    "cert": ""
                },
                {
                    "requestURL": "grpcs://",
                    "eventURL": "grpcs://",
                    "cert": ""
                }
            ],
            "keyValStore": "/YOUR_HOME_DIR/.composer-credentials",
            "channel": "composerchannel",
            "mspID": "Org1MSP",
            "timeout": 300,
            "globalcert": "",
            "maxSendSize": 10,
            "maxRecvSize": 15
        }

    If you are connecting to {{site.data.conrefs.hlf_full}} v1.0 and are not using TLS or if you don't need the trustedRoots and verify options of the Certificate Authority definition you can use the following simplified connection profile:

    _Please note: The simplified version of the connection profile will only work if the relevant certificate authority has no name defined. If the certificate authority has a defined name, it must be specified._

        {
        "type": "hlfv1",
        "orderers": [
            "grpc://localhost:7050"
        ],
        "ca": "http://localhost:7054",
        "peers": [
            {
                "requestURL": "grpc://localhost:7051",
                "eventURL": "grpc://localhost:7053"
            },
            {
                "requestURL": "grpc://localhost:7056",
                "eventURL": "grpc://localhost:7058"
            }
        ],
        "keyValStore": "/home/.composer-credentials",
        "channel": "composerchannel",
        "mspID": "Org1MSP",
        "timeout": 300,
        "globalcert": "",
        "maxSendSize": 10,
        "maxRecvSize": 15
        }

  - `type` defines the version of {{site.data.conrefs.hlf_full}} that you will connect to. To connect to {{site.data.conrefs.hlf_full}} v1.0 is must be `hlfv1`.
<<<<<<< HEAD
=======
  - `ca` defines the url of a {{site.data.conrefs.hlf_full}} certificate authority to connect to. If your certificate authority requires a name, it must be defined as a property of `ca` as shown in the first {{site.data.conrefs.hlf_full}} v1.0 example above.
  - `trustedRoots` and `verify` options for the Certificate Authority are described here https://fabric-sdk-node.github.io/global.html#TLSOptions
>>>>>>> 99d53dcb
  - `orderers` is an array of objects which describe the orderes to communicate with. Within `orderers`, you must define the `url` of each orderer. If you are connecting via TLS, all `url` properties in your connection profile must begin with `grpcs://` and must also contain the correct TLS certificate in the `cert` property.
  - `peers` is an array of objects describing the peers to communicate with. Each `peer` must have a defined `requestURL` and a defined `eventURL`. If you are connecting using TLS, each `peer` must also have the correct TLS certificate in the `cert` property.

  - Each instance of the `cert` property should contain the correct TLS certificate string in PEM format. Multiple certificates can be placed in each `cert` property.  

        -----BEGIN CERTIFICATE----- ... -----END CERTIFICATE-----


  - `mspid` is the Membership Service Provider ID of your organization. It is associated with the enrollment id that you will use to interact with the business network.
  - `timeout` is an optional property which controls the timeout for each request made to peers and orderers. Please note, some commands may make several sequential requests and the timeout will be applied individually to each request.
  - `globalcert` defines the TLS certificate which is used for all peers and orderers if no `cert` property is specified. If a `cert` property is specified, it overrides the `globalcert` property only for the peer or orderer it is specified for.
  - `maxSendSize` is an optional property which defines the size limit of outbound grpc messages being send to orderers and peers. The value is defined in megabytes. If this is not set, grpc sets a default. Setting this property to `-1` results in no size restriction.
  - `maxRecvSize` is an optional property which defines the size limit of inbound grpc messages being received from orderers and peers. The value is defined in megabytes. If this is not set, grpc sets a default. Setting this property to `-1` results in no size restriction.
  <|MERGE_RESOLUTION|>--- conflicted
+++ resolved
@@ -107,11 +107,8 @@
         }
 
   - `type` defines the version of {{site.data.conrefs.hlf_full}} that you will connect to. To connect to {{site.data.conrefs.hlf_full}} v1.0 is must be `hlfv1`.
-<<<<<<< HEAD
-=======
   - `ca` defines the url of a {{site.data.conrefs.hlf_full}} certificate authority to connect to. If your certificate authority requires a name, it must be defined as a property of `ca` as shown in the first {{site.data.conrefs.hlf_full}} v1.0 example above.
   - `trustedRoots` and `verify` options for the Certificate Authority are described here https://fabric-sdk-node.github.io/global.html#TLSOptions
->>>>>>> 99d53dcb
   - `orderers` is an array of objects which describe the orderes to communicate with. Within `orderers`, you must define the `url` of each orderer. If you are connecting via TLS, all `url` properties in your connection profile must begin with `grpcs://` and must also contain the correct TLS certificate in the `cert` property.
   - `peers` is an array of objects describing the peers to communicate with. Each `peer` must have a defined `requestURL` and a defined `eventURL`. If you are connecting using TLS, each `peer` must also have the correct TLS certificate in the `cert` property.
 
