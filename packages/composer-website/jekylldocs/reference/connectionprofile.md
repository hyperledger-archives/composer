---
layout: default
title: Connection Profiles
section: reference
index-order: 1006
sidebar: sidebars/accordion-toc0.md
excerpt: In order to connect your business network to a fabric, you must [**define a connection profile**](./connectionprofile.html). Connection profiles contain the information necessary to connect to a fabric. This topic contains example connection profiles for Hyperledger Fabric v0.6 and v1.0.
---

# Connection Profiles

---

A Connection Profile is used by {{site.data.conrefs.composer_full}} to connect to a runtime.

## Creating a Connection Profile

<<<<<<< HEAD
A connection profile for {{site.data.conrefs.hlf_full}} v1.0 uses the following format:
=======
1. Create a new file called `connection.json` which will define the connection profile that contains the following information for {{site.data.conrefs.hlf_full}} v1.0. 

A simple connection profile that doesn't use TLS has the following format:
>>>>>>> be398a62

        {
            "name": "my-fabric",
            "type": "hlfv1",
            "orderers": [
                {
                    "url" : "grpc://localhost:7050"
                }
            ],
            "ca": {
                "url": "http://localhost:7054",
                "name": "ca.org1.example.com"
            },
            "peers": [
                {
                    "requestURL": "grpc://localhost:7051",
                    "eventURL": "grpc://localhost:7053"
                }
            ],
            "channel": "composerchannel",
            "mspID": "Org1MSP",
            "timeout": 300
        }

<<<<<<< HEAD

  If you are connecting to {{site.data.conrefs.hlf_full}} v1.0 and are not using TLS or if you don't need the trustedRoots and verify options of the Certificate Authority definition you can use the following simplified connection profile:

  _Please note: The simplified version of the connection profile will only work if the relevant certificate authority has no name defined. If the certificate authority has a defined name, it must be specified._

=======
If you are connecting to {{site.data.conrefs.hlf_full}} v1.0 and are not using TLS or if you don't need the trustedRoots and verify options of the Certificate Authority definition you can use the following simplified connection profile:

A more complete example of a connection profile with all possible properties defined is shown here (property values are examples and not necessarily valid values)
>>>>>>> be398a62

         {
            "name": "my-fabric",
            "type": "hlfv1",
            "ca": {
                "url": "https://localhost:7054",
                "name": "ca.org1.example.com",
                "trustedRoots" : ["-----BEGIN CERTIFICATE----- ... -----END CERTIFICATE-----", "-----BEGIN CERTIFICATE----- ... -----END CERTIFICATE-----"],
                "verify": true
            },
            "orderers": [
                {
                   "url" : "grpcs://localhost:7050",
                   "cert": "-----BEGIN CERTIFICATE----- ... -----END CERTIFICATE-----",
                   "hostNameOverride": "ordererHostName"
                }
            ],
            "peers": [
                {
                    "requestURL": "grpcs://localhost:7051",
                    "eventURL": "grpcs://localhost:7053",
                    "cert": "-----BEGIN CERTIFICATE----- ... -----END CERTIFICATE-----",
                    "hostNameOverride": "peerHostName"
                }
            ],
            "channel": "composerchannel",
            "mspID": "Org1MSP",
            "timeout": 300,
            "globalCert": "-----BEGIN CERTIFICATE----- ... -----END CERTIFICATE-----",
            "maxSendSize": 20,
            "maxRecvSize": 20
        }

  - `name` is a name used to refer to the connection profile, and is required.
  - `type` defines the version of {{site.data.conrefs.hlf_full}} that you will connect to. To connect to {{site.data.conrefs.hlf_full}} v1.0 is must be `hlfv1`.
  - `ca` defines the url of a {{site.data.conrefs.hlf_full}} certificate authority to connect to. If your certificate authority requires a name, it must be defined as a property of `ca` as shown in the first {{site.data.conrefs.hlf_full}} v1.0 example above.
  - `trustedRoots` and `verify` options for the Certificate Authority are described here https://fabric-sdk-node.github.io/global.html#TLSOptions
  - `orderers` is an array of objects which describe the orderes to communicate with. Within `orderers`, you must define the `url` of each orderer. If you are connecting via TLS, all `url` properties in your connection profile must begin with `grpcs://` and must also contain the correct TLS certificate in the `cert` property.
  - `peers` is an array of objects describing the peers to communicate with. Each `peer` must have a defined `requestURL` and a defined `eventURL`. If you are connecting using TLS, each `peer` must also have the correct TLS certificate in the `cert` property.
  - `hostnameOverride` is used in a test environment only, when the server certificate's hostname does not match the actual host endpoint that the server process runs at, the application can work around the client TLS verify failure by setting this property to the value of the server certificate's hostname.
  - Each instance of the `cert` property should contain the correct TLS certificate string in PEM format. Multiple certificates can be placed in each `cert` property.  

        -----BEGIN CERTIFICATE----- ... -----END CERTIFICATE-----


  - `mspid` is the Membership Service Provider ID of your organization. It is associated with the enrollment id that you will use to interact with the business network.
  - `timeout` is an optional property which controls the timeout for each request made to peers and orderers. Please note, some commands may make several sequential requests and the timeout will be applied individually to each request.
  - `globalCert` defines the TLS certificate which is used for all peers and orderers if no `cert` property is specified. If a `cert` property is specified, it overrides the `globalCert` property only for the peer or orderer it is specified for.
  - `maxSendSize` is an optional property which defines the size limit of outbound grpc messages being send to orderers and peers. The value is defined in megabytes. If this is not set, grpc sets a default. Setting this property to `-1` results in no size restriction.
  - `maxRecvSize` is an optional property which defines the size limit of inbound grpc messages being received from orderers and peers. The value is defined in megabytes. If this is not set, grpc sets a default. Setting this property to `-1` results in no size restriction.

### HSM Support

Support for HSM (Hardware Security Module)is now possible so long as you have PKCS#11 support for your HSM and the PKCS#11 module is configured as per the vendor documentation. To drive management of identities through a HSM you need to provide the connection profile with information about your HSM setup e.g.

        {
            "name": "my-fabric-with-hsm",
            "type": "hlfv1",
            "orderers": [
                {
                    "url": "grpc://localhost:7050"
                }
            ],
            "ca": {
                "url": "http://localhost:7054",
                "name": "ca.org1.example.com"
            },
            "peers": [
                {
                    "requestURL": "grpc://localhost:7051",
                    "eventURL": "grpc://localhost:7053"
                },
            ],
            "channel": "composerchannel",
            "mspID": "Org1MSP",
            "timeout": "300",
            "hsm": {
                "library": "/usr/local/lib/myhsm.so",
                "slot": 0,
                "pin": 98765432
            }
        };
 
  - `library` is the absolute path to the pkcs#11 library required for communication with your specific HSM
  - `slot` is the configured slot number for the HSM
  - `pin` is the pin defined for access to that slot.

To be able to ensure connection profiles remain portable as well as not hard coding the slot and pin in the connection profile, each of the hsm properties can be referenced from an environment variable. For example if you define environment variables on your system called `PKCS_LIBRARY`, `PKCS_SLOT` and `PKCS_PIN` to hold the hsm information, for example

        export PKCS_LIBRARY=/usr/local/lib/myhsm.so
        export PKCS_SLOT=0
        export PKCS_PIN=98765432

then you can reference these in the connection profile as follows

            "hsm": {
                "library": "{PKCS_LIBRARY}",
                "slot": "{PKCS_SLOT}",
                "pin": "{PKCS_PIN}"
            }<|MERGE_RESOLUTION|>--- conflicted
+++ resolved
@@ -15,13 +15,8 @@
 
 ## Creating a Connection Profile
 
-<<<<<<< HEAD
 A connection profile for {{site.data.conrefs.hlf_full}} v1.0 uses the following format:
-=======
-1. Create a new file called `connection.json` which will define the connection profile that contains the following information for {{site.data.conrefs.hlf_full}} v1.0. 
 
-A simple connection profile that doesn't use TLS has the following format:
->>>>>>> be398a62
 
         {
             "name": "my-fabric",
@@ -46,17 +41,13 @@
             "timeout": 300
         }
 
-<<<<<<< HEAD
+
 
   If you are connecting to {{site.data.conrefs.hlf_full}} v1.0 and are not using TLS or if you don't need the trustedRoots and verify options of the Certificate Authority definition you can use the following simplified connection profile:
 
   _Please note: The simplified version of the connection profile will only work if the relevant certificate authority has no name defined. If the certificate authority has a defined name, it must be specified._
 
-=======
-If you are connecting to {{site.data.conrefs.hlf_full}} v1.0 and are not using TLS or if you don't need the trustedRoots and verify options of the Certificate Authority definition you can use the following simplified connection profile:
 
-A more complete example of a connection profile with all possible properties defined is shown here (property values are examples and not necessarily valid values)
->>>>>>> be398a62
 
          {
             "name": "my-fabric",
