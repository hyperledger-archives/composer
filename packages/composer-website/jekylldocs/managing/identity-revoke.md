---
layout: default
title: Revoking an identity from a participant
category: tasks
section: managing
sidebar: sidebars/accordion-toc0.md
excerpt: "[**An identity can be revoked from a participant using either the API or the command line**](../managing/identity-revoke.html). Once an identity has been revoked, the identity can no longer be used by the participant to interact with the business network in the context of that participant."
<<<<<<< HEAD
index-order: 704
=======
index-order: 706
>>>>>>> e6bb9d3b
---

# Revoking an identity from a participant

An identity can be revoked from a participant using either the API or the command line.
Once an identity has been revoked, the identity can no longer be used by the participant
to interact with the business network in the context of that participant.

When using Hyperledger Fabric, {{site.data.conrefs.composer_full}} does not currently
attempt to revoke the identity by using the Hyperledger Fabric certificate authority (CA)
APIs. The identity can still be used to submit transactions to the underlying Blockchain
network, but the transactions will be rejected by the deployed business network.

## Before you start

Before you follow these steps, you must have added a participant to a participant
registry, and issued or bound an identity to that participant. You must also find
the unique identifier for that identity in the identity registry. For more information
on finding the unique identifiers for identities, look at [Listing all identities in a business network](./identity-list.html).

The procedure below shows an example using the following model of a participant
from the Digital Property sample Business Network Definition: [digitalproperty-network](https://www.npmjs.com/package/digitalproperty-network)

```
namespace net.biz.digitalPropertyNetwork

participant Person identified by personId {
  o String personId
  o String firstName
  o String lastName
}
```

The example assumes that an instance, `net.biz.digitalPropertyNetwork#mae@biznet.org`,
of that participant has been created and placed into a participant registry.

The example also assumes that an identity `maeid1` has been issued to that participant,
and the unique identifier for that identity is 'f1c5b9fe136d7f2d31b927e0dcb745499aa039b201f83fe34e243f36e1984862'.

## Procedure

1. Connect to the business network and revoke an existing identity from a participant
  * JavaScript API

    ```javascript
    const BusinessNetworkConnection = require('composer-client').BusinessNetworkConnection;
    let businessNetworkConnection = new BusinessNetworkConnection();
    return businessNetworkConnection.connect('hlfv1', 'digitalproperty-network', 'admin', 'adminpw')
        .then(() => {
            return businessNetworkConnection.revokeIdentity('f1c5b9fe136d7f2d31b927e0dcb745499aa039b201f83fe34e243f36e1984862')
        })
        .then(() => {
            return businessNetworkConnection.disconnect();
        })
        .catch((error) => {
            console.error(error);
            process.exit(1);
        });
    ```

  * Command line

    ```bash
    composer identity revoke -p hlfv1 -n 'digitalproperty-network' -i admin -s adminpw -u f1c5b9fe136d7f2d31b927e0dcb745499aa039b201f83fe34e243f36e1984862
    ```<|MERGE_RESOLUTION|>--- conflicted
+++ resolved
@@ -5,11 +5,7 @@
 section: managing
 sidebar: sidebars/accordion-toc0.md
 excerpt: "[**An identity can be revoked from a participant using either the API or the command line**](../managing/identity-revoke.html). Once an identity has been revoked, the identity can no longer be used by the participant to interact with the business network in the context of that participant."
-<<<<<<< HEAD
-index-order: 704
-=======
 index-order: 706
->>>>>>> e6bb9d3b
 ---
 
 # Revoking an identity from a participant
