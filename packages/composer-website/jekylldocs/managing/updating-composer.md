---
layout: default
title: Updating Hyperledger Composer
category: tasks
section: managing
sidebar: sidebars/accordion-toc0.md
excerpt: To [update Hyperledger Composer](./updating-composer.html) to a new version, the Hyperledger Composer components must be uninstalled and reinstalled using npm.
<<<<<<< HEAD
index-order: 707
=======
index-order: 708
>>>>>>> 99d53dcb
---

# Updating {{site.data.conrefs.composer_full}}

After deploying {{site.data.conrefs.composer_full}} you may wish to upgrade to a new version. To update your installed version of {{site.data.conrefs.composer_full}} you must uninstall the client, admin, and runtime CLI components and reinstall them by using npm.

## Procedure

1. Uninstall the {{site.data.conrefs.composer_full}} components by using the following commands:

        npm uninstall -g composer-cli
        npm uninstall -g composer-rest-server
        npm uninstall -g generator-fabric-composer

2. Install the latest version of the {{site.data.conrefs.composer_full}} components by using the following commands:

        npm install -g composer-cli
        npm install -g composer-rest-server
        npm install -g generator-fabric-composer


## What next?

- [Defining a business network](../business-network/bnd-create.html)
- [Modeling language](../reference/cto_language.html)
- [Managing your solution](./managingindex.html)<|MERGE_RESOLUTION|>--- conflicted
+++ resolved
@@ -5,11 +5,7 @@
 section: managing
 sidebar: sidebars/accordion-toc0.md
 excerpt: To [update Hyperledger Composer](./updating-composer.html) to a new version, the Hyperledger Composer components must be uninstalled and reinstalled using npm.
-<<<<<<< HEAD
-index-order: 707
-=======
 index-order: 708
->>>>>>> 99d53dcb
 ---
 
 # Updating {{site.data.conrefs.composer_full}}
