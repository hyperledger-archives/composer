--- conflicted
+++ resolved
@@ -29,11 +29,7 @@
 A code editor of your choice, we recommend VSCode.
 ```
 
-<<<<<<< HEAD
-**Please do not install Composer as a superuser, use 'sudo' or the 'root' user if on Linux (doing will can cause issues with the install). Composer should be installed as non-priviledged user**
-=======
 **Please do not install Composer as a superuser - or use 'sudo' or the 'root' user, if on Linux (doing will cause issues with the install). Composer should be installed as non-privileged user.**
->>>>>>> e6bb9d3b
 
 If you're running on Ubuntu, you can download the prerequisites using the following commands:
 
@@ -110,19 +106,11 @@
 
         tar xvzf fabric-dev-servers.tar.gz
 
-<<<<<<< HEAD
-2. Choose which version of Fabric to use.  {{site.data.conrefs.hlf_full}} v1.0 is highly recommended and the default. If for some reason v0.6 needs to be installed, you can set it explicitly as follows:
-=======
 2. Choose which version of Fabric to use.  {{site.data.conrefs.hlf_full}} v1.0 is highly recommended and the default. If for some reason v0.6 needs to be installed, you can set it explicitly as follows: export FABRIC_VERSION=hlfv0.6
->>>>>>> e6bb9d3b
 
     > **Please Note:** {{site.data.conrefs.composer_full}} users should not use {{site.data.conrefs.fabric_full}} v0.6.  It is deprecated, and everybody should now use v1.0.
 
-<<<<<<< HEAD
-    {{site.data.conrefs.hlf_full}} To 'unset' a v0.6 export, or to be explicit in using v1 Fabric, use this command
-=======
     To 'unset' a v0.6 export, or to be explicit in using v1 Fabric, use this command
->>>>>>> e6bb9d3b
 
         export FABRIC_VERSION=hlfv1
 
