---
layout: default
title: Deploying and Updating Business Networks
category: tasks
section: business-network
index-order: 403
sidebar: sidebars/accordion-toc0.md
excerpt: How to deploy or update Business Networks
---

# Deploying and Updating Business Networks


Before a business network definition can be deployed it must be packaged into a _Business Network Archive_ (BNA) file. The `composer archive create` command is used to create a BNA file from a root folder on disk.

Once the BNA file has been created it can be deployed to a runtime using the `composer network deploy` command using a suitable [Connection Profile](../reference/connectionprofile.html)

For example:

        composer network deploy -p connectionProfileName -a <BusinessNetworkDefinition>.bna
           -i <Your EnrollmentID> -s <Your EnrollmentSecret>

To update the definition of an already deployed business network use the `composer network update` CLI command.

<<<<<<< HEAD
## Deploying business networks to {{site.data.conrefs.hlf_full}} v1.0
=======
## Deploying business networks to {{site.data.conrefs.hlf_full}} RC 1
>>>>>>> c4cdf3e4

In {{site.data.conrefs.hlf_full}} v1.0 peers now enforce the concepts of admins and members. Admin user's identities and crypto material must be available to the peer at deployment. To make that identity and its crypto material available, your must import it to your local `keyValStore` directory before deploying the business network. To import the identity, use the [`composer identity import` command](../reference/composer.identity.import.html). When importing an identity, you do not assign it a secret, however the `composer network deploy` command requires a secret. If you are using an imported identity, you can enter any value for the secret.

When connecting to the peer you must use an identity (certificate) where the Common Name (CN) contains the text `admin`, for example, `PeerAdmin`, `myadmin`, `Admin` or `AdminPeer` are all valid Common Names. Peers in different organizations may have different admin users. Only an admin user of peer's organization will be able to deploy a business network to their peers.

Due to many breaking API changes between {{site.data.conrefs.hlf_full}} alpha 1 and {{site.data.conrefs.hlf_full}} v1.0, {{site.data.conrefs.composer_full}} only supports the {{site.data.conrefs.hlf_full}} v1.0 and cannot support older versions of {{site.data.conrefs.hlf_full}} v1.0 (e.g. alpha 1).

### Deploying business networks using Playground locally

When deploying a business network to {{site.data.conrefs.hlf_full}} v1.0 using the Playground locally, you must follow the process above to connect using the peer admin identity. However, in order to create identities and interact with your business network in the Playground, you must use the certificate authority admin identity.



## References

* [**Composer CLI commands**](../reference/commands.html)<|MERGE_RESOLUTION|>--- conflicted
+++ resolved
@@ -22,11 +22,7 @@
 
 To update the definition of an already deployed business network use the `composer network update` CLI command.
 
-<<<<<<< HEAD
 ## Deploying business networks to {{site.data.conrefs.hlf_full}} v1.0
-=======
-## Deploying business networks to {{site.data.conrefs.hlf_full}} RC 1
->>>>>>> c4cdf3e4
 
 In {{site.data.conrefs.hlf_full}} v1.0 peers now enforce the concepts of admins and members. Admin user's identities and crypto material must be available to the peer at deployment. To make that identity and its crypto material available, your must import it to your local `keyValStore` directory before deploying the business network. To import the identity, use the [`composer identity import` command](../reference/composer.identity.import.html). When importing an identity, you do not assign it a secret, however the `composer network deploy` command requires a secret. If you are using an imported identity, you can enter any value for the secret.
 
