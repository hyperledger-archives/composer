---
layout: default
title: Developer Guide
category: tutorials
section: tutorials
index-order: 302
sidebar: sidebars/accordion-toc0.md
excerpt: "The developer guide will walk you through the steps required to build a Hyperledger Composer blockchain solution from scratch. In the space of a day or so you should be able to go from an idea for a disruptive blockchain innovation to a complete business network, running on Hyperledger Fabric."
---

# Developer Tutorial for creating a {{site.data.conrefs.composer_full}} solution

*Note:* this tutorial was written against the latest {{site.data.conrefs.composer_full}} build on Ubuntu Linux running with {{site.data.conrefs.hlf_full}} v1.0 where referenced below and also tested for a Mac environment.

> **Please Note:** {{site.data.conrefs.composer_full}} users should not use {{site.data.conrefs.fabric_full}} v0.6.  It is deprecated, and everybody should now use v1.0.

This tutorial will walk you through the steps required to build a {{site.data.conrefs.composer_full}} blockchain solution from scratch. In the space of a day or probably less, you will be able to go from an idea for a disruptive blockchain innovation, to executing transactions against a real {{site.data.conrefs.hlf_full}} blockchain network, and generating/running a sample Angular 2 based application for Commodity Trading that interacts with a blockchain network.

## Install {{site.data.conrefs.composer_full}}

First, make sure you have installed {{site.data.conrefs.composer_full}}. Follow this [Development Environment Install guide](../installing/development-tools.html) - As well as installing Composer, it has instructions to quickly build your {{site.data.conrefs.hlf_full}} blockchain environment (using Docker containers) which we will use later on in this guide. It includes the installation of the Yeoman app generator and some pre-requisite Angular 2 packages.

## Install an Editor (eg. VSCode - and its {{site.data.conrefs.composer_full}} Extension for Syntax Highlighting)

If you have not already installed this, install the [VSCode editor](https://code.visualstudio.com/) an Open Source code editor for your dev environment. For Linux, download the package and install using the installation manager (eg. Ubuntu use dpkg  `dpkg -i file.deb` ).

After installation, launch VSCode and select `View > Command Palette...` then type `extensions` and select the `Extensions: Install Extensions` option. In the "Search Extensions in Marketplace" text field type `Composer` and install the {{site.data.conrefs.composer_full}} extension. You may have to 'Reload' the extension (if prompted) to activate it.

<video autoplay "autoplay=autoplay" style="display:block; width:100%; height:auto;" loop="loop">
<source src="{{ site.baseurl }}/assets/img/tutorials/developer/vs_code_install.mp4" type="video/mp4" />
</video>

## Create a Business Network Definition

The key concept for Composer is the **business network definition (BND)**. It defines the data model, business (and therein transaction) logic and access control rules for your blockchain solution. It executes on {{site.data.conrefs.hlf_full}}. To create a BND,  we need to create a suitable project structure on disk.

The easiest way to get started is to clone an **existing sample business network**. Open up a command prompt and clone the Composer sample networks GitHub repository. For Linux, perform this as a non-root user.

```
git clone https://github.com/hyperledger/composer-sample-networks.git
```

Then, make a copy of this directory in your project, called 'my-network'.

```
cp -r ./composer-sample-networks/packages/basic-sample-network/  ./my-network
```

You should now have a folder called `my-network` (as the basis for our project) that we can start to modify. Using VSCode,  open the `my-network` folder using Explorer in VSCode, click OK to open the folder. You should see the file layout in the explorer pane.

<video autoplay "autoplay=autoplay" style="display:block; width:100%; height:auto;" loop="loop">
<source src="{{ site.baseurl }}/assets/img/tutorials/developer/open_my_network.mp4" type="video/mp4" />
</video>

### Update your package.json file

The metadata (name, version, description etc) for the business network definition is stored in the `package.json` file. Edit this file to change the name to `my-network`, the description to `My Commodity Trading network` and modify the `prepublish` script to change the name of the business network archive to `my-network.bna` at the end. 


```json
"name": "my-network",
  "version": "0.1.6",
  "description": "My Commodity Trading network",
  "networkImage": "https://hyperledger.github.io/composer-sample-networks/packages/basic-sample-network/networkimage.svg",
  "networkImageanimated": "https://hyperledger.github.io/composer-sample-networks/packages/basic-sample-network/networkimageanimated.svg",
  "scripts": {
<<<<<<< HEAD
      "prepublish": "mkdirp ./dist && composer archive create --sourceType dir --sourceName . -a ./dist/my-network.bna",
      "pretest": "npm run lint",
      "lint": "eslint .",
      "postlint": "npm run licchk",
      "licchk": "license-check",
      "postlicchk": "npm run doc",
      "doc": "jsdoc --pedantic --recurse -c jsdoc.json",
      "test-inner": "mocha --recursive && cucumber-js",
      "test-cover": "nyc npm run test-inner",
      "test": "mocha --recursive -t 4000"
    },
...
}
=======
    "prepublish": "mkdirp ./dist && composer archive create --sourceType dir --sourceName . -a ./dist/my-network.bna",
    "pretest": "npm run lint",
    "lint": "eslint .",
    "postlint": "npm run licchk",
    "licchk": "license-check",
    "postlicchk": "npm run doc",
    "doc": "jsdoc --pedantic --recurse -c jsdoc.json",
    "test-inner": "mocha -t 0 --recursive && cucumber-js",
    "test-cover": "nyc npm run test-inner",
    "test": "npm run test-inner"
  },
>>>>>>> d7127a2b
```

Save your changes to `package.json`

### Update your README.md file

Open the `README.md` file and update the markdown with a short decription of the business network.

```
# My Commodity Trading network
```

Save your changes to `README.md`

## Define your Domain Model

Open the file `models/sample.cto` and inspect the contents. This is the domain model for the business network definition. It defines the structure (schema) for the assets, transaction and participants in the business network. You can add as many model files as convenient under the `models` folder, however each model file must have a unique namespace; do note that you can import types from one namespace into other namespaces.

As an example, we're going to replace the entire contents of the file 'sample.cto' with a simplistic model (below) to track the ownership of commodities on the blockchain:

```
/**
 * My commodity trading network
 */
namespace org.acme.mynetwork
asset Commodity identified by tradingSymbol {
    o String tradingSymbol
    o String description
    o String mainExchange
    o Double quantity
    --> Trader owner
}
participant Trader identified by tradeId {
    o String tradeId
    o String firstName
    o String lastName
}
transaction Trade {
    --> Commodity commodity
    --> Trader newOwner
}
```

Save your changes to `models/sample.cto`

The domain model defines a single asset (Commodity) and single participant (Trader) and a single transaction (Trade) that is used to modify the owner of a commodity.

## Write Transaction Processor Functions

Now that the domain model has been defined, we can write the business logic for the business network definition. Composer expresses the logic for a business network using JavaScript functions. These functions are automatically executed when a transaction is submitted for processing.

Open the file `lib/sample.js` in the left-hand pane and inspect the contents (note that you can create an many JavaScript files as convenient for your business network definition). If a JavaScript function has the `@transaction` annotation, it will be automatically invoked when a transaction of the type defined by the `@param` annotation is submitted.

Now replace the entire contents of `sample.js` with the function below (including the license header info)


```javascript
/*
 * Licensed under the Apache License, Version 2.0 (the "License");
 * you may not use this file except in compliance with the License.
 * You may obtain a copy of the License at
 *
 * http://www.apache.org/licenses/LICENSE-2.0
 *
 * Unless required by applicable law or agreed to in writing, software
 * distributed under the License is distributed on an "AS IS" BASIS,
 * WITHOUT WARRANTIES OR CONDITIONS OF ANY KIND, either express or implied.
 * See the License for the specific language governing permissions and
 * limitations under the License.
 */

/**
 * Track the trade of a commodity from one trader to another
 * @param {org.acme.mynetwork.Trade} trade - the trade to be processed
 * @transaction
 */
function tradeCommodity(trade) {
    trade.commodity.owner = trade.newOwner;
    return getAssetRegistry('org.acme.mynetwork.Commodity')
        .then(function (assetRegistry) {
            return assetRegistry.update(trade.commodity);
        });
}
```

This function simply changes the `owner` property on a commodity based on the `newOwner` property on an incoming `Trade` transaction. It then persists the modified `Commodity` back into the asset registry, used to store `Commodity` instances.

Save your changes to `lib/sample.js`

## Update your Access Control Rules

The file `permissions.acl` defines the access control rules for the business network definition. Replace the entire contents of `permissions.acl` with the rule below.

```bash
/**
 * Access control rules for mynetwork
 */
rule Default {
    description: "Allow all participants access to all resources"
    participant: "ANY"
    operation: ALL
    resource: "org.acme.mynetwork.*"
    action: ALLOW
}

rule SystemACL {
  description:  "System ACL to permit all access"
  participant: "org.hyperledger.composer.system.Participant"
  operation: ALL
  resource: "org.hyperledger.composer.system.**"
  action: ALLOW
}

```

Save your changes to `permissions.acl`

## Generate the Business Network Archive

To check that the structure of the files is valid, you can now generate a Business Network Archive (BNA) file for your business network definition. The BNA file is the deployable unit -- a file that can be deployed to the Composer runtime for execution.

Switch back to the terminal and type:

```bash
cd my-network
npm install
```

You should see the following output:

```bash
> my-network@0.0.1 prepublish /home/user/my-network
> mkdirp ./dist && composer archive create --sourceType dir --sourceName . -a ./dist/my-network.bna


Creating Business Network Archive

Looking for package.json of Business Network Definition in /home/user/my-network

Found:
Description: My Commodity Trading network
Name:my-network
Identifier:my-network@0.0.1

Written Business Network Definition Archive file to ./dist/my-network.bna
Command completed successfully.

Command succeeded
```
The `composer archive create` command has created a file called `my-network.bna` in the `dist` folder.

## Write Unit Tests

All code should have unit tests - even your business network logic!

We are now going to add a simple unit test for the business network definition. The unit test will run against the **embedded** {{site.data.conrefs.hlf_short}} runtime. The embedded runtime actually stores the state of 'the blockchain' in-memory in a Node.js process. This embedded runtime is very useful for unit testing, as it allows you to focus on testing the business logic rather than configuring an entire Fabric. The latter is more suited to running a system test (which is also possible of course, but is out of scope for this guide).

From your project working directory (my-network), open the file `test/sample.js` and inspect the contents.

The test code below will replace the namespace, types and logic of the unit test pertaining to 'my-network' as shown below. For convenience, you can copy the entire script contents below and replace the current `sample.js` file contents entirely:

```javascript
/*
 * Licensed under the Apache License, Version 2.0 (the "License");
 * you may not use this file except in compliance with the License.
 * You may obtain a copy of the License at
 *
 * http://www.apache.org/licenses/LICENSE-2.0
 *
 * Unless required by applicable law or agreed to in writing, software
 * distributed under the License is distributed on an "AS IS" BASIS,
 * WITHOUT WARRANTIES OR CONDITIONS OF ANY KIND, either express or implied.
 * See the License for the specific language governing permissions and
 * limitations under the License.
 */

'use strict';

const AdminConnection = require('composer-admin').AdminConnection;
const BrowserFS = require('browserfs/dist/node/index');
const BusinessNetworkConnection = require('composer-client').BusinessNetworkConnection;
const BusinessNetworkDefinition = require('composer-common').BusinessNetworkDefinition;
const path = require('path');

require('chai').should();

const bfs_fs = BrowserFS.BFSRequire('fs');
const NS = 'org.acme.mynetwork';

describe('Commodity Trading', () => {

    // let adminConnection;
    let businessNetworkConnection;

    before(() => {
        BrowserFS.initialize(new BrowserFS.FileSystem.InMemory());
        const adminConnection = new AdminConnection({ fs: bfs_fs });
        return adminConnection.createProfile('defaultProfile', {
            type: 'embedded'
        })
            .then(() => {
                return adminConnection.connect('defaultProfile', 'admin', 'adminpw');
            })
            .then(() => {
                return BusinessNetworkDefinition.fromDirectory(path.resolve(__dirname, '..'));
            })
            .then((businessNetworkDefinition) => {
                return adminConnection.deploy(businessNetworkDefinition);
            })
            .then(() => {
                businessNetworkConnection = new BusinessNetworkConnection({ fs: bfs_fs });
                return businessNetworkConnection.connect('defaultProfile', 'my-network', 'admin', 'adminpw');
            });
    });

    describe('#tradeCommodity', () => {

        it('should be able to trade a commodity', () => {
            const factory = businessNetworkConnection.getBusinessNetwork().getFactory();

            // create the traders
            const dan = factory.newResource(NS, 'Trader', 'dan@email.com');
            dan.firstName = 'Dan';
            dan.lastName = 'Selman';

            const simon = factory.newResource(NS, 'Trader', 'simon@email.com');
            simon.firstName = 'Simon';
            simon.lastName = 'Stone';

            // create the commodity
            const commodity = factory.newResource(NS, 'Commodity', 'EMA');
            commodity.description = 'Corn';
            commodity.mainExchange = 'Euronext';
            commodity.quantity = 100;
            commodity.owner = factory.newRelationship(NS, 'Trader', dan.$identifier);

            // create the trade transaction
            const trade = factory.newTransaction(NS, 'Trade');
            trade.newOwner = factory.newRelationship(NS, 'Trader', simon.$identifier);
            trade.commodity = factory.newRelationship(NS, 'Commodity', commodity.$identifier);

            // the owner should of the commodity should be dan
            commodity.owner.$identifier.should.equal(dan.$identifier);

            // Get the asset registry.
            return businessNetworkConnection.getAssetRegistry(NS + '.Commodity')
                .then((assetRegistry) => {

                    // add the commodity to the asset registry.
                    return assetRegistry.add(commodity)
                        .then(() => {
                            return businessNetworkConnection.getParticipantRegistry(NS + '.Trader');
                        })
                        .then((participantRegistry) => {
                            // add the traders
                            return participantRegistry.addAll([dan, simon]);
                        })
                        .then(() => {
                            // submit the transaction
                            return businessNetworkConnection.submitTransaction(trade);
                        })
                        .then(() => {
                            return businessNetworkConnection.getAssetRegistry(NS + '.Commodity');
                        })
                        .then((assetRegistry) => {
                            // re-get the commodity
                            return assetRegistry.get(commodity.$identifier);
                        })
                        .then((newCommodity) => {
                            // the owner of the commodity should not be simon
                            newCommodity.owner.$identifier.should.equal(simon.$identifier);
                        });
                });
        });
    });
});
```

Save your changes to `sample.js`

Next, open the file `features/sample.feature` in your project folder and replace the entire contents with this Cucumber test definition file:

```
#
# Licensed under the Apache License, Version 2   (the "License");
# you may not use this file except in compliance with the License.
# You may obtain a copy of the License at
#
# http://www.apache.org/licenses/LICENSE-2  
#
# Unless required by applicable law or agreed to in writing, software
# distributed under the License is distributed on an "AS IS" BASIS,
# WITHOUT WARRANTIES OR CONDITIONS OF ANY KIND, either express or implied.
# See the License for the specific language governing permissions and
# limitations under the License.
#
Feature: Sample
    Background:
        Given I have deployed the business network definition ..
        And I have added the following participants of type org.acme.mynetwork.Trader
            | tradeId         | firstName | lastName |
            | alice@email.com | Alice     | A        |
            | bob@email.com   | Bob       | B        |
        And I have added the following assets of type org.acme.mynetwork.Commodity
            | tradingSymbol | description | mainExchange | quantity | owner           |
            | 1             | One         | London       | 1          | alice@email.com |
            | 2             | Two         | Paris        | 2          | bob@email.com   |
        And I have issued the participant org.acme.mynetwork.Trader#alice@email.com with the identity alice1
        And I have issued the participant org.acme.mynetwork.Trader#bob@email.com with the identity bob1
    Scenario: Alice can read all of the assets
        When I use the identity alice1
        Then I should have the following assets of type org.acme.mynetwork.Commodity
            | tradingSymbol | description | mainExchange | quantity | owner           |
            | 1             | One         | London       | 1          | alice@email.com |
            | 2             | Two         | Paris        | 2          | bob@email.com   |
    Scenario: Bob can read all of the assets
        When I use the identity alice1
        Then I should have the following assets of type org.acme.mynetwork.Commodity
            | tradingSymbol | description | mainExchange | quantity | owner           |
            | 1             | One         | London       | 1          | alice@email.com |
            | 2             | Two         | Paris        | 2          | bob@email.com   |
    Scenario: Alice can add assets that she owns
        When I use the identity alice1
        And I add the following asset of type org.acme.mynetwork.Commodity
            | tradingSymbol | description | mainExchange | quantity | owner           |
            | 3             | Three       | New York     | 3          | alice@email.com |
        Then I should have the following assets of type org.acme.mynetwork.Commodity
            | tradingSymbol | description | mainExchange | quantity | owner           |
            | 3             | Three       | New York     | 3          | alice@email.com |
    Scenario: Bob can add assets that he owns
        When I use the identity bob1
        And I add the following asset of type org.acme.mynetwork.Commodity
            | tradingSymbol | description | mainExchange | quantity | owner           |
            | 4             | Four        | Rome         | 4          | bob@email.com   |
        Then I should have the following assets of type org.acme.mynetwork.Commodity
            | tradingSymbol | description | mainExchange | quantity | owner           |
            | 4             | Four        | Rome         | 4          | bob@email.com   |
    Scenario: Alice can update her assets
        When I use the identity alice1
        And I update the following asset of type org.acme.mynetwork.Commodity
            | tradingSymbol | description | mainExchange | quantity | owner           |
            | 1             | One         | London       | 5        | alice@email.com |
        Then I should have the following assets of type org.acme.mynetwork.Commodity
            | tradingSymbol | description | mainExchange | quantity | owner           |
            | 1             | One         | London       | 5        | alice@email.com |
    Scenario: Bob can update his assets
        When I use the identity bob1
        And I update the following asset of type org.acme.mynetwork.Commodity
            | tradingSymbol | description | mainExchange | quantity | owner           |
            | 2             | Two         | Paris        | 6        | bob@email.com   |
        Then I should have the following assets of type org.acme.mynetwork.Commodity
            | tradingSymbol | description | mainExchange | quantity | owner           |
            | 2             | Two         | Paris        | 6        | bob@email.com   |
    Scenario: Alice can remove her assets
        When I use the identity alice1
        And I remove the following asset of type org.acme.mynetwork.Commodity
            | tradingSymbol |
            | 1             |
        Then I should not have the following assets of type org.acme.mynetwork.Commodity
            | tradingSymbol |
            | 1             |
    Scenario: Bob can remove his assets
        When I use the identity bob1
        And I remove the following asset of type org.acme.mynetwork.Commodity
            | tradingSymbol |
            | 2             |
        Then I should not have the following assets of type org.acme.mynetwork.Commodity
            | tradingSymbol |
            | 2             |
    Scenario: Alice can submit a transaction for her assets
        When I use the identity alice1
        And I submit the following transaction of type org.acme.mynetwork.Trade
            | commodity | newOwner      |
            | 1         | bob@email.com |
        Then I should have the following assets of type org.acme.mynetwork.Commodity
            | tradingSymbol | description | mainExchange | quantity | owner           |
            | 1             | One         | London       | 1          | bob@email.com |
    Scenario: Bob can submit a transaction for his assets
        When I use the identity bob1
        And I submit the following transaction of type org.acme.mynetwork.Trade
            | commodity | newOwner        |
            | 2         | alice@email.com |
        Then I should have the following assets of type org.acme.mynetwork.Commodity
            | tradingSymbol | description | mainExchange | quantity   | owner           |
            | 2             | Two         | Paris        | 2          | alice@email.com   |

```

Check that the unit tests pass by switching back to the terminal and typing:

```
npm test
```

You should see output similar to the following:

```
~user@ubuntu $ npm test

> my-network@0.1.6 pretest /home/ibm/my-network
> npm run lint


> my-network@0.1.6 lint /home/ibm/my-network
> eslint .


> my-network@0.1.6 postlint /home/ibm/my-network
> npm run licchk


> my-network@0.1.6 licchk /home/ibm/my-network
> license-check


> my-network@0.1.6 postlicchk /home/ibm/my-network
> npm run doc


> my-network@0.1.6 doc /home/ibm/my-network
> jsdoc --pedantic --recurse -c jsdoc.json


> my-network@0.1.6 test /home/ibm/my-network
> npm run test-inner


> my-network@0.1.6 test-inner /home/ibm/my-network
> mocha -t 0 --recursive && cucumber-js


Commodity Trading
#tradeCommodity
✓ should be able to trade a commodity (62ms)


1 passing (556ms)


Feature: Sample

```

And the cucumber tests defined in the file `features/sample.feature` will produce the following output:

![Cucumber test output](../assets/img/tutorials/developer/cucumber-output.png)


## Import into Playground and Test

Change directory to your toplevel project folder (my-network). Re-generate the BNA file (overwriting the existing dist/my-network.bna file created earlier) using the following command (including the trailing '.' please note):

```
composer archive create -a dist/my-network.bna --sourceType dir --sourceName .
```

Next, in a browser, navigate to the online Bluemix Composer Playground <a href="https://composer-playground.mybluemix.net" target="blank">http://<span></span>composer-playground.mybluemix.net</a> and import the newly-generated BNA file into the Playground using the "Import/Replace" button at the bottom left of the screen. Locate the `dist/my-network.bna` file under your 'my-network' folder and upload it, then press the "Deploy" button. Confirm to replace the current sample definition in Playground.

<video autoplay "autoplay=autoplay" style="display:block; width:100%; height:auto;" loop="loop">
<source src="{{ site.baseurl }}/assets/img/tutorials/developer/import_replace.mp4" type="video/mp4" />
</video>

You can browse the structure of the Trade Commodity business network by pressing the link on the left, check the contents of the model, script files and access control.

Next, navigate to the "Test" tab at the top and create two 'Trader' participants (TRADER1 and TRADER2) by clicking the Trader registry on the left and then the "Create New Participant" button.

```javascript
{
  "$class": "org.acme.mynetwork.Trader",
  "tradeId": "TRADER1",
  "firstName": "Jenny",
  "lastName": "Jones"
}
```

```
{
  "$class": "org.acme.mynetwork.Trader",
  "tradeId": "TRADER2",
  "firstName": "Amy",
  "lastName": "Williams"
}
```

The Participant registry with the two entries should look like this:

![Trader Participant Registry](../assets/img/tutorials/developer/trader_registry.png)

Create a new instance of a Commodity (asset) by navigating to the Commodity registry on the left and then click the "Create New Asset" button. Create the commodity and assign the owner to be 'TRADER1'.

```
{
  "$class": "org.acme.mynetwork.Commodity",
  "tradingSymbol": "ABC",
  "description": "Test commodity",
  "mainExchange": "Euronext",
  "quantity": 72.297,
  "owner": "resource:org.acme.mynetwork.Trader#TRADER1"
}
```

The Asset registry should look like this:

![Commodity Registry](../assets/img/tutorials/developer/commodity_registry.png)

Next, submit a `Trade` transaction by clicking the "Submit Transaction" button, bottom left, to move the commodity from TRADER1 to TRADER2.

```
{
  "$class": "org.acme.mynetwork.Trade",
  "commodity": "resource:org.acme.mynetwork.Commodity#ABC",
  "newOwner": "resource:org.acme.mynetwork.Trader#TRADER2"
}
```

After processing, you should now see the transaction in the transaction registry.

![Transaction registry](../assets/img/tutorials/developer/tx_registry.png)

As a result, the owner of the commodity ABC should now be owned TRADER2.

![Commodity registry](../assets/img/tutorials/developer/commodity_registry_after.png)

## Deploy to the running {{site.data.conrefs.hlf_full}}

So far, we've created our business network definition, written a unit test and interactively tested the solution in the Playground.

Now it is time to deploy to a **real** blockchain! We are going to deploy the BNA (suffix .bna) file to {{site.data.conrefs.hlf_full}} v1.0; this blockchain environment was set up earlier in this guide.

Switch to the terminal, change directory to the `dist` folder containing the `my-network.bna` file and type:

```
cd dist
composer network deploy -a my-network.bna -p hlfv1 -i PeerAdmin -s randomString
```


_Note: You'll notice that the flag '-p' specifies that we should use a v1 connection profile  to connect to the running v1.0 Fabric._

After approximately 30 seconds or so, the business network should have been deployed to your local {{site.data.conrefs.hlf_full}}. You should see output as follows:

```
user@ubuntu $ composer network deploy -a my-network.bna -p hlfv1 -i PeerAdmin -s randomString

Deploying business network from archive: my-network.bna
Business network definition:
	Identifier: my-network@0.1.3
	Description: My Commodity Trading network

✔ Deploying business network definition. This may take a minute...


Command succeeded
```

You can verify that the network has been deployed by typing:

```
composer network ping -n my-network -p hlfv1 -i admin -s adminpw
```

Which should give the following output:

```
user@ubuntu $ composer network ping -n my-network -p hlfv1 -i admin -s adminpw

The connection to the network was successfully tested: my-network
	version: 0.10.0
	participant: <no participant found>

Command succeeded
```

## Generate REST API

To integrate with the deployed business network (creating assets/participants and submitting transactions) we can either use the Composer Node SDK or we can generate a REST API.

If you are creating a web application (or running in a non Node.js environment) the REST API provides a useful layer of language-neutral abstraction.

To create the REST API we need to launch the `composer-rest-server` and tell it how to connect to our deployed business network. The `composer-rest-server` was installed when you installed the development environment.

Note that the module composer-rest-server would have been installed when you installed the Development environment.

Now launch the server by changing directory to the `my-network` folder and type:

```
cd ..
composer-rest-server
```

Answer the questions posed at startup. These allow the composer-rest-server to connect to {{site.data.conrefs.hlf_full}} and configure how the REST API is generated.

![Composer REST Server](../assets/img/tutorials/developer/composer-rest-server.png)

## Test REST API

If the composer-rest-server started successfully you should see these two lines are output:

```
Web server listening at: http://localhost:3000
Browse your REST API at http://localhost:3000/explorer
```

Open a web browser and navigate to <a href="http://localhost:3000/explorer" target="blank">http://<span></span>localhost:3000/explorer</a>

You should see the LoopBack API Explorer, allowing you to inspect and test the generated REST API.

![LoopBack Explorer](../assets/img/tutorials/developer/lb_explorer.png)

First, use the `POST` method on Trader to create a new instance of a Trader - first select 'List Operations' alongside the Trader to see the operations available.

![Create trader](../assets/img/tutorials/developer/lb_create_trader.png)

```
{
  "$class": "org.acme.mynetwork.Trader",
  "tradeId": "TRADER1",
  "firstName": "Jenny",
  "lastName": "Jones"
}
```

Enter the values and then press the "Try it Out" button to submit. You should see an HTTP 200 response indicating that the Trader was successfully created and stored on the blockchain.

Use the `GET` operation/method on `Trader` (leave the filter parameter blank) and press the "Try it Out" button. You should see your Trader returned.

![Get trader](../assets/img/tutorials/developer/lb_get_trader.png)

Similarly you can create/read/update/delete Commodities by using the appropriate HTTP request methods. You can submit a `Trade` transaction using an HTTP POST method on the `/Trade` API endpoint.

## Generate your Skeleton Web Application

You are now ready to create a skeleton Angular web application to interact with your business network.

Shut the `composer-rest-server` process down by pressing CTRL-C in the terminal window.

Run the {{site.data.conrefs.composer_full}} generator, selecting the options below to generate an Angular application and to also generate a new REST API when prompted:

```
yo hyperledger-composer
```

![Composer Yo Generator](../assets/img/tutorials/developer/composer-yo-generator.png)

You should see that the generator has created Angular components for the asset types:

```
create src/app/Commodity/Commodity.component.ts
create src/app/Commodity/Commodity.service.ts
create src/app/Commodity/Commodity.component.spec.ts
create src/app/Commodity/Commodity.component.html
create src/app/Commodity/Commodity.component.css
```

Wait a couple of minutes for the install of the application dependencies to complete.

Next, change directory to your new Angular application directory (eg. my-app) located in your home directory (eg. /home/joe):

```
cd my-app
npm start
```

Your application is running. You should see the `composer-rest-server` start, and then Angular webpacks the web application - it serves the content at URL: <a href="http://localhost:4200" target="blank">http://<span></span>localhost:4200</a>

If you navigate to this URL and press the "Assets" drop down (at the top-right of the page) you can see any existing instances of Commodity stored on the {{site.data.conrefs.hlf_full}} in the table (we have not stored them on blockchain yet!). You can create new instances using the "Add Asset" button. Note that the Angular skeleton does not yet allow you to create Participants, so you would need to create a test Trader instance to act as the owner of the Commodity (being added here), using the Loopback Swagger UI ( (ie using Playground) before you can create a Commodity.

<video autoplay "autoplay=autoplay" style="display:block; width:100%; height:auto;" loop="loop">
<source src="{{ site.baseurl }}/assets/img/tutorials/developer/my_app.mp4" type="video/mp4" />
</video>

# Congratulations!

Well done, you've now completed this tutorial and we hope you now have a much better idea how the capabilities fit together. You can start hacking on the skeleton Angular application to create the next industry defining blockchain-based application!


## Related Links

[Business Network Definition](../business-network/businessnetworkdefinition.html)
[Deploying a business network](../business-network/bnd-deploy.html)
[Network deploy command](../reference/composer.network.deploy.html)<|MERGE_RESOLUTION|>--- conflicted
+++ resolved
@@ -64,21 +64,6 @@
   "networkImage": "https://hyperledger.github.io/composer-sample-networks/packages/basic-sample-network/networkimage.svg",
   "networkImageanimated": "https://hyperledger.github.io/composer-sample-networks/packages/basic-sample-network/networkimageanimated.svg",
   "scripts": {
-<<<<<<< HEAD
-      "prepublish": "mkdirp ./dist && composer archive create --sourceType dir --sourceName . -a ./dist/my-network.bna",
-      "pretest": "npm run lint",
-      "lint": "eslint .",
-      "postlint": "npm run licchk",
-      "licchk": "license-check",
-      "postlicchk": "npm run doc",
-      "doc": "jsdoc --pedantic --recurse -c jsdoc.json",
-      "test-inner": "mocha --recursive && cucumber-js",
-      "test-cover": "nyc npm run test-inner",
-      "test": "mocha --recursive -t 4000"
-    },
-...
-}
-=======
     "prepublish": "mkdirp ./dist && composer archive create --sourceType dir --sourceName . -a ./dist/my-network.bna",
     "pretest": "npm run lint",
     "lint": "eslint .",
@@ -90,7 +75,9 @@
     "test-cover": "nyc npm run test-inner",
     "test": "npm run test-inner"
   },
->>>>>>> d7127a2b
+...
+}
+
 ```
 
 Save your changes to `package.json`
