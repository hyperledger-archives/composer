---
layout: default
title: Tutorial - E2E Developer Guide
category: tutorials
sidebar: sidebars/tutorials.md
excerpt: Developer E2E Guide
---

# Create an end-to-end {{site.data.conrefs.composer_full}} solution from scratch

---

*Note:* this tutorial was written against {{site.data.conrefs.composer_full}} v0.7.2 on Ubuntu Linux running with {{site.data.conrefs.hlf_full}} v1.0 where referenced below and also tested for a Mac environment. (Appropriate steps for a {{site.data.conrefs.hlf_full}} v0.6 are shown in *italics*).

This tutorial will walk you through the steps required to build a {{site.data.conrefs.composer_full}} blockchain solution from scratch. In the space of a day or probably less, you will be able to go from an idea for a disruptive blockchain innovation, to executing transactions against a real {{site.data.conrefs.hlf_full}} blockchain network, and generating/running a sample Angular 2 based application for Commodity Trading, that interacts with a blockchain network ! 

Here are the steps to get this running:

## Install {{site.data.conrefs.composer_full}}

First, make sure you have installed {{site.data.conrefs.composer_full}}. Follow this [Developement Env Install guide](../getting-started/development-tools.html) - As well as installing Composer, it has instructions to quickly build your {{site.data.conrefs.hlf_full}} blockchain environment (using Docker containers) which we will use later on in this guide. It includes the installation of the Yeoman app generator and some pre-requisite Angular 2 packages. 

## Install an Editor (eg. VSCode - and its {{site.data.conrefs.composer_full}} Extension for Syntax Highlighting)

If you have not already installed this, install the [VSCode editor](https://code.visualstudio.com/) an Open Source code editor for your dev environment. For Linux, download the package and install using the (eg. Ubuntu use dpkg  `dpkg -i file.deb` )

![dpkg install](../assets/img/tutorials/developer/vscode_editor_linux.png)

After installation, launch VSCode and select `View > Command Palette...` then type `extensions` and select the `Extensions: Install Extensions` option. In the "Search Extensions in Marketplace" text field type `Composer` and install the {{site.data.conrefs.composer_full}} extension. You may have to 'Reload' the extension (if prompted) to activate it. 

![VSCode extensions](../assets/img/tutorials/developer/vscode_extensions.png)

![VSCode reload](../assets/img/tutorials/developer/vscode_reload.png)

## Create a Business Network Definition

The key concept for Composer is the **business network definition (BND)**. It defines the data model, business (and therein transaction) logic and access control rules for your blockchain solution. It executes on {{site.data.conrefs.hlf_full}}. To create a BND,  we need to create a suitable project structure on disk.

The easiest way to get started is to clone an **existing sample business network**. Open up a command prompt and clone the Composer sample networks repo. For Linux, perform this as a non-root user.

**git clone https://github.com/hyperledger/composer-sample-networks.git**


**cp -r ./composer-sample-networks/packages/basic-sample-network/  ./my-network**

You should now have a folder called `my-network` (as the basis for our project) that we can start to modify. Using VSCode,  open the `my-network` folder using Explorer (once selected the folder, scroll down and click OK to open the folder). You should see the file layout in the explorer pane.

![Explorer](../assets/img/tutorials/developer/vscode_explorer.png)

![VSCode project](../assets/img/tutorials/developer/vscode_project.png)

### Update your package.json file

The metadata (name, version, description) for the business network definition is stored in the `package.json` file. Edit the file to change the name to `my-network` and modify the `prepublish` script to change the name of the business network archive. (Note: Remove the 'deploy' line after 'test' - as we will not be publishing this network to the `npm` package manager).

Also, depending on timeouts encountered (see 'Unit Test' later on) we have added a default 'test' timeout of 4 seconds below. 

The start of the `package.json` file should now look like this:

```

{
"name": "my-network",
"version": "0.0.1",
"description": "My very first Hyperledger Composer Network",
"scripts": {
"prepublish": "mkdirp ./dist && composer archive create --sourceType dir --sourceName . -a ./dist/my-network.bna",
"pretest": "npm run lint",
"lint": "eslint .",
"postlint": "npm run licchk",
"licchk": "license-check",
"postlicchk": "npm run doc",
"doc": "jsdoc --pedantic --recurse -c jsdoc.conf",
"test": "mocha --recursive -t 4000"

},

```


## Define your Domain Model

Open the file `models/sample.cto` and inspect the contents. This is the domain model for the business network definition. It defines the structure (schema) for the assets, transaction and participants in the business network. You can add as many model files as convenient under the `models` folder, however each model file must have a unique namespace; do note that you can import types from one namespace into other namespaces.

As an example, we're going to replace the entire contents of the file 'sample.cto' with a simplistic model (below) to track the ownership of commodities on the blockchain:

```

/**
* My commodity trading network
*/
namespace org.acme.mynetwork

asset Commodity identified by tradingSymbol {
o String tradingSymbol
o String description
o String mainExchange
o Double quantity
--> Trader owner
}

participant Trader identified by tradeId {
o String tradeId
o String firstName
o String lastName
}

transaction Trade identified by transactionId {
o String transactionId
--> Commodity commodity
--> Trader newOwner
}
```

The domain model defines a single asset (Commodity) and single participant (Trader) and a single transaction (Trade) that is used to modify the owner of a commodity.

## Write Transaction Processor Functions

Now that the domain model has been defined, we can write the business logic for the business network definition. Composer expresses the logic for a business network using JavaScript functions. These functions are automatically executed when a transaction is submitted for processing.

Open the file `lib/logic.js` in the left-hand pane and inspect the contents (note that you can create an many JavaScript files as convenient for your business network definition). If a JavaScript function has the `@transaction` annotation, it will be automatically invoked when a transaction of the type defined by the `@param` annotation is submitted.

Now replace the entire contents of `logic.js` with the function below (including the license header info)


```
/*
* Licensed under the Apache License, Version 2.0 (the "License");
* you may not use this file except in compliance with the License.
* You may obtain a copy of the License at
*
* http://www.apache.org/licenses/LICENSE-2.0
*
* Unless required by applicable law or agreed to in writing, software
* distributed under the License is distributed on an "AS IS" BASIS,
* WITHOUT WARRANTIES OR CONDITIONS OF ANY KIND, either express or implied.
* See the License for the specific language governing permissions and
* limitations under the License.
*/

/**
* Track the trade of a commodity from one trader to another
* @param {org.acme.mynetwork.Trade} trade - the trade to be processed
* @transaction
*/
function tradeCommodity(trade) {
trade.commodity.owner = trade.newOwner;
return getAssetRegistry('org.acme.mynetwork.Commodity')
.then(function (assetRegistry) {
return assetRegistry.update(trade.commodity);
});
}
```

This function simply changes the `owner` property on a commodity based on the `newOwner` property on an incoming `Trade` transaction. It then persists the modified `Commodity` back into the asset registry, used to store `Commodity` instances.

## Update your Access Control Rules

The file `permissions.acl` defines the access control rules for the business network definition. Update the 'Default' rule to use the new namespace for the network (just cut and paste the entire contents from below if you prefer):

```
/**
* Access control rules for mynetwork
*/
rule Default {
description: "Allow all participants access to all resources"
participant: "ANY"
operation: ALL
resource: "org.acme.mynetwork"
action: ALLOW
}
```

## Generate the Business Network Archive

To check that the structure of the files is valid, you can now generate a Business Network Archive (BNA) file for your business network definition. The BNA file is the deployable unit -- a file that can be deployed to the Composer runtime for execution.

Switch back to the terminal and type:

npm install

You should see the following output:

```
> my-network@0.0.1 prepublish /home/joe/dev/git/my-network
> mkdirp ./dist && composer archive create --sourceType dir --sourceName . -a ./dist/my-network.bna


Creating Business Network Archive

Looking for package.json of Business Network Definition in /home/joe/dev/git/my-network

Found:
Description:My very first Hyperledger Composer Network
Name:my-network
Identifier:my-network@0.0.1

Written Business Network Definition Archive file to ./dist/my-network.bna
Command completed successfully.

Command succeeded
```

The `composer archive create` command has created a file called `my-network.bna` in the `dist` folder.

## Write Unit Tests

All code should have unit tests - even your business network logic! 

We are now going to add a simple unit test for the business network definition. The unit test will run against the **embedded** {{site.data.conrefs.hlf_short}} runtime. The embedded runtime actually stores the state of 'the blockchain' in-memory in a Node.js process. This embedded runtime is very useful for unit testing, as it allows you to focus on testing the business logic rather than configuring an entire Fabric. The latter is more suited to running a system test (which is also possible of course, but is out of scope for this E2E tutorial).

From your project working directory (my-network), open the file `test/Sample.js` and inspect the contents.

The test code below will replace the namespace, types and logic of the unit test pertaining to 'my-network' as shown below. For convenience, you can copy the entire script contents below and replace the current Sample.js file contents entirely:

```
/*
* Licensed under the Apache License, Version 2.0 (the "License");
* you may not use this file except in compliance with the License.
* You may obtain a copy of the License at
*
* http://www.apache.org/licenses/LICENSE-2.0
*
* Unless required by applicable law or agreed to in writing, software
* distributed under the License is distributed on an "AS IS" BASIS,
* WITHOUT WARRANTIES OR CONDITIONS OF ANY KIND, either express or implied.
* See the License for the specific language governing permissions and
* limitations under the License.
*/

'use strict';

const AdminConnection = require('composer-admin').AdminConnection;
const BrowserFS = require('browserfs/dist/node/index');
const BusinessNetworkConnection = require('composer-client').BusinessNetworkConnection;
const BusinessNetworkDefinition = require('composer-common').BusinessNetworkDefinition;
const path = require('path');

require('chai').should();

const bfs_fs = BrowserFS.BFSRequire('fs');
const NS = 'org.acme.mynetwork';

describe('Commodity Trading', () => {

// let adminConnection;
let businessNetworkConnection;

before(() => {
BrowserFS.initialize(new BrowserFS.FileSystem.InMemory());
const adminConnection = new AdminConnection({ fs: bfs_fs });
return adminConnection.createProfile('defaultProfile', {
type : 'embedded'
})
.then(() => {
return adminConnection.connect('defaultProfile', 'admin', 'adminpw');
})
.then(() => {
return BusinessNetworkDefinition.fromDirectory(path.resolve(__dirname, '..'));
})
.then((businessNetworkDefinition) => {
return adminConnection.deploy(businessNetworkDefinition);
})
.then(() => {
businessNetworkConnection = new BusinessNetworkConnection({ fs: bfs_fs });
return businessNetworkConnection.connect('defaultProfile', 'my-network', 'admin', 'adminpw');
});
});

describe('#tradeCommodity', () => {

it('should be able to trade a commodity', () => {
const factory = businessNetworkConnection.getBusinessNetwork().getFactory();

// create the traders
const dan = factory.newResource(NS, 'Trader', 'dan@email.com');
dan.firstName = 'Dan';
dan.lastName = 'Selman';

const simon = factory.newResource(NS, 'Trader', 'simon@email.com');
simon.firstName = 'Simon';
simon.lastName = 'Stone';

// create the commodity
const commodity = factory.newResource(NS, 'Commodity', 'EMA');
commodity.description = 'Corn';
commodity.mainExchange = 'Euronext';
commodity.quantity = 100;
commodity.owner = factory.newRelationship(NS, 'Trader', dan.$identifier);

// create the trade transaction
const trade = factory.newTransaction(NS, 'Trade');
trade.newOwner = factory.newRelationship(NS, 'Trader', simon.$identifier);
trade.commodity = factory.newRelationship(NS, 'Commodity', commodity.$identifier);

// the owner should of the commodity should be dan
commodity.owner.$identifier.should.equal(dan.$identifier);

// Get the asset registry.
return businessNetworkConnection.getAssetRegistry(NS + '.Commodity')
.then((assetRegistry) => {

// add the commodity to the asset registry.
return assetRegistry.add(commodity)
.then(() => {
return businessNetworkConnection.getParticipantRegistry(NS + '.Trader');
})
.then((participantRegistry) => {
// add the traders
return participantRegistry.addAll([dan,simon]);
})
.then(() => {
// submit the transaction
return businessNetworkConnection.submitTransaction(trade);
})
.then(() => {
return businessNetworkConnection.getAssetRegistry(NS + '.Commodity');
})
.then((assetRegistry) => {
// re-get the commodity
return assetRegistry.get(commodity.$identifier);
})
.then((newCommodity) => {
// the owner of the commodity should not be simon
newCommodity.owner.$identifier.should.equal(simon.$identifier);
});
});
});
});
});
```


Check that the unit tests pass by typing:

**npm test**

You should see output like the following:

```
~joe@ubuntu $ npm test

> my-network@0.0.1 pretest /home/joe/dev/git/my-network
> npm run lint


> my-network@0.0.1 lint /home/joe/dev/git/my-network
> eslint .


> my-network@0.0.1 postlint /home/joe/dev/git/my-network
> npm run licchk


> my-network@0.0.1 licchk /home/joe/dev/git/my-network
> license-check


> my-network@0.0.1 postlicchk /home/joe/dev/git/my-network
> npm run doc


> my-network@0.0.1 doc /home/joe/dev/git/my-network
> jsdoc --pedantic --recurse -c jsdoc.conf


> my-network@0.0.1 test /home/joe/dev/git/my-network
> mocha --recursive -t 4000



Commodity Trading
#tradeCommodity
✓ should be able to trade a commodity (61ms)


1 passing (556ms)
```

## Import into Playground and Test

Change directory to your toplevel project folder (my-network) and re-generate the BNA file (overwriting the existing dist/my-network.bna file created earlier) using the command:

```
composer archive create -a dist/my-network.bna --sourceType dir --sourceName .
```

You can now navigate to the online Bluemix Composer Playground [http://composer-playground.mybluemix.net](http://composer-playground.mybluemix.net) and import the newly-generated BNA file into the Playground using the "Import/Replace" button at the bottom left of the screen. Navigate to the `dist/my-network.bna` file and upload it, then press the "Deploy" button. Confirm to replace the current sample definition in Playground.

<<<<<<< HEAD
![Import/Replace business network archive](./import_replace.png)
=======
You can then navigate to [https://composer-playground.mybluemix.net](https://composer-playground.mybluemix.net) and import the BNA file into the Playground using the "Import/Replace" button at the bottom left of the screen. Navigate to the `dist/my-network.bna` file and upload it, then press the "Deploy" button.
>>>>>>> 5ef5f2aa

![Confirm Replace](../assets/img/tutorials/developer/import_replace_confirm.png)

You can browse the structure of the Trade Commodity business network by pressing the link on the left, check the contents of the model, script files and access control.

Next,  press the "Test" tab at the top and create two 'Trader' participants (TRADER1 and TRADER2) by pressing the Trader link on the left and then the "Create New Participant" button.

![Create Trader](../assets/img/tutorials/developer/create_trader.png)

The trader registry (with two entries) should look like this:

![Trader Participant Registry]../assets/img/tutorials/developer/trader_registry.png)

Next, create a new instance of a Commodity (asset) by pressing the Commodity link on the left and then the "Create New Asset" button. Create the commodity and assign the owner to be 'TRADER1'.

![Create Commodity](../assets/img/tutorials/developer/create_commodity.png)

The commodity registry should look like this:

![Commodity Registry](../assets/img/tutorials/developer/commodity_registry.png)

Next, submit a `Trade` transaction (click the button, below left) to move the commodity from TRADER1 to TRADER2.

![Submit transaction](../assets/img/tutorials/developer/submit_tx.png)

After processing, you should now see the transaction in the transaction registry.

![Transaction registry](../assets/img/tutorials/developer/tx_registry.png)

As a result, the owner of the ABC commodity should now be TRADER2.

![Commodity registry]../assets/img/tutorials/developer/commodity_registry_after.png)

## Deploy to the running {{site.data.conrefs.hlf_full}}

So far, we've created our business network definition, written a unit test and interactively tested the solution in the Playground. 

Now it is time to deploy to a **real** blockchain! We are going to deploy the BNA (suffix .bna) file to {{site.data.conrefs.hlf_full}} v1.0 ; this blockchain environment should be set up as a pre-requisite to this E2E tutorial. 

Switch to the terminal  and change directory to the `dist` folder containing the `my-network.bna` file and type:

    composer network deploy -a my-network.bna -p hlfv1 -i admin -s adminpw
    
    
    Note: You'll notice that the flag '-p' specifies that we should use a v1 connection profile  to connect to the running v1.0 Fabric. If you're using a 0.6 Fabric environment its: * composer network deploy -a my-network.bna -i admin -s <password? *
    
After approximately 30 seconds or so, the business network should have been deployed to your local {{site.data.conrefs.hlf_full}}. You should see output as follows:

```
joe@ubuntu $ composer network deploy -a my-network.bna -p hlfv1 -i admin -s adminpw

Deploying business network from archive: my-network.bna
Business network definition:
Identifier: my-network@0.0.1
Description: My very first Hyperledger Composer Network

✔ Deploying business network definition. This may take a minute...


Command succeeded
```

You can verify that the network has been deployed by typing:

composer network ping -n my-network -p hlfv1 -i admin -s adminpw

Note: for 0.6 environments its: * composer network ping -n my-network -i admin -s <password? *

Which should give the following output:

```
joe@ubuntu $ composer network ping -n my-network -p hlfv1 -i admin -s adminpw

The connection to the network was successfully tested: my-network
version: 0.7.2
participant: <no participant found>

Command succeeded
```

## Generate REST API

To integrate with the deployed business network (creating assets/participants and submitting transactions) we can either use the Composer Node SDK or we can generate a REST API.

If you are creating a web application (or running in a non Node.js environment) the REST API provides a useful layer of language-neutral abstraction.

To create the REST API we need to launch the `composer-rest-server` and tell it how to connect to our deployed business network.

Note that the module composer-rest-server would have been installed when you installed the Development environment.

Now launch the server with the command:

composer-rest-server

Answer the questions posed at startup. These allow the composer-rest-server to connect to {{site.data.conrefs.hlf_full}} and configure how the REST API is generated.

![Composer REST Server](../assets/img/tutorials/developer/composer-rest-server.png)

## Test REST API

If the composer-rest-server started successfully you should see these two lines are output:

Web server listening at: http://localhost:3000
Browse your REST API at http://localhost:3000/explorer

Open a web browser and navigate to [http://localhost:3000/explorer]()

You should see the LoopBack API Explorer, allowing you to inspect and test the generated REST API.

![LoopBack Explorer](../assets/img/tutorials/developer/lb_explorer.png)

First use the POST method on Trader to create a new instance of a Trader - first select 'List Operations' alongside the Trader to see the operations available.

![Create trader](../assets/img/tutorials/developer/lb_create_trader.png)

Enter the values and then press the "Try it Out" button to submit. You should see an HTTP 200 response indicating that the Trader was successfully created and stored on the blockchain.

Use the `GET` operation/method on `Trader` (leave the filter parameter blank) and press the "Try it Out" button. You should see your Trader returned.

![Get trader]../assets/img/tutorials/developer/lb_get_trader.png)

Similarly you can create/read/update/delete Commodities by using the appropriate HTTP request methods. You can submit a `Trade` transaction using an HTTP POST to the `/Trade` API endpoint.

## Generate your Skeleton Web Application

You are now ready to create a skeleton Angular web application to interact with your business network.

Shut the `composer-rest-server` process down by pressing CTRL-C in the terminal window).

Run the {{site.data.conrefs.composer_full}} generator, selecting the options below to generate an Angular application and to also generate a new REST API when prompted:

yo hyperledger-composer 

![Composer Yo Generator](../assets/img/tutorials/developer/composer-yo-generator.png)

You should see that the generator has created Angular components for the asset types:

```
create src/app/Commodity/Commodity.component.ts
create src/app/Commodity/Commodity.service.ts
create src/app/Commodity/Commodity.component.spec.ts
create src/app/Commodity/Commodity.component.html
create src/app/Commodity/Commodity.component.css
```

Wait a couple of minutes for the install of the application dependencies to complete. 

Next, change directory to your home directory (eg. /home/joe)

Then change directory to your application directory:

cd my-app

Finally run:

npm start

Your application is running. You should see the `composer-rest-server` start, and then Angular webpacks the web application - it serves the content at URL: [http://localhost:4200]()

If you navigate to this URL and press the "Assets" drop down (at the top-right of the page) you can see any existing instances of Commodity stored on the {{site.data.conrefs.hlf_full}} in the table (we have not stored them on blockchain yet!). You can create new instances using the "Add Asset" button. Note that the Angular skeleton does not yet allow you to create Participants, so you would need to create a test Trader instance to act as the owner of the Commodity (being added here), using the Loopback Swagger UI ( (ie using Playground) before you can create a Commodity.

![Add commodity](../assets/img/tutorials/developer/skeleton_add_asset.png)

![Asset listing refreshed](../assets/img/tutorials/developer/commodity_app.png)



# Congratulations!

Well done, you've now completed this tutorial and I hope you now have a much better idea how the capabilities fit together. You can start hacking on the skeleton Angular application to create the next industry defining blockchain-based application!


## Related Concepts

[Business Network Definition](../business-network/businessnetworkdefinition.html)

## Related Tasks

[Deploying a business network](../business-network/deploybusinessnetwork.html)

## Related Reference

[Network deploy command](../reference/composer.network.deploy.html)<|MERGE_RESOLUTION|>--- conflicted
+++ resolved
@@ -385,13 +385,7 @@
 composer archive create -a dist/my-network.bna --sourceType dir --sourceName .
 ```
 
-You can now navigate to the online Bluemix Composer Playground [http://composer-playground.mybluemix.net](http://composer-playground.mybluemix.net) and import the newly-generated BNA file into the Playground using the "Import/Replace" button at the bottom left of the screen. Navigate to the `dist/my-network.bna` file and upload it, then press the "Deploy" button. Confirm to replace the current sample definition in Playground.
-
-<<<<<<< HEAD
-![Import/Replace business network archive](./import_replace.png)
-=======
-You can then navigate to [https://composer-playground.mybluemix.net](https://composer-playground.mybluemix.net) and import the BNA file into the Playground using the "Import/Replace" button at the bottom left of the screen. Navigate to the `dist/my-network.bna` file and upload it, then press the "Deploy" button.
->>>>>>> 5ef5f2aa
+You can now navigate to the online Bluemix Composer Playground [https://composer-playground.mybluemix.net](https://composer-playground.mybluemix.net) and import the newly-generated BNA file into the Playground using the "Import/Replace" button at the bottom left of the screen. Navigate to the `dist/my-network.bna` file and upload it, then press the "Deploy" button. Confirm to replace the current sample definition in Playground.
 
 ![Confirm Replace](../assets/img/tutorials/developer/import_replace_confirm.png)
 
