---
layout: default
title: Tutorials Index
category: tutorials
section: tutorials
sidebar: sidebars/tutorials.md
index-order: 0
excerpt: Tutorials
---

# Tutorials

---

We have two basic tutorial options:

## Playground Guide

<<<<<<< HEAD
{% assign sorted = (site.pages | sort: 'index-order') %}
{% for page in sorted %}
{% if page.section == 'tutorials' and page.title != "Tutorials Index" %}
### {{ page.title }}
{{ page.excerpt }}
{% endif %}
{% endfor %}


=======
The Playground guide runs through using the Playground to track the ownership of commodities in a business network.

If you want to run the playground guide locally [install the Playground locally](../installing/using-playground-locally.html) first, then use the playground guide.

[**Start Playground Guide**](../tutorials/playground-guide.html)

## Developer Guide

This guide presumes you have a development environment setup including the [**installation of the development tools**](../installing/development-tools.html).
>>>>>>> 79ed71e4

The developer guide will walk you through the steps required to build a {{site.data.conrefs.composer_full}} blockchain solution from scratch. In the space of a day or so you should be able to go from an idea for a disruptive blockchain innovation to a complete business network, running on {{site.data.conrefs.hlf_full}}.

[**Start Developer Guide**](../tutorials/developer-guide.html)

---<|MERGE_RESOLUTION|>--- conflicted
+++ resolved
@@ -16,17 +16,6 @@
 
 ## Playground Guide
 
-<<<<<<< HEAD
-{% assign sorted = (site.pages | sort: 'index-order') %}
-{% for page in sorted %}
-{% if page.section == 'tutorials' and page.title != "Tutorials Index" %}
-### {{ page.title }}
-{{ page.excerpt }}
-{% endif %}
-{% endfor %}
-
-
-=======
 The Playground guide runs through using the Playground to track the ownership of commodities in a business network.
 
 If you want to run the playground guide locally [install the Playground locally](../installing/using-playground-locally.html) first, then use the playground guide.
@@ -36,7 +25,6 @@
 ## Developer Guide
 
 This guide presumes you have a development environment setup including the [**installation of the development tools**](../installing/development-tools.html).
->>>>>>> 79ed71e4
 
 The developer guide will walk you through the steps required to build a {{site.data.conrefs.composer_full}} blockchain solution from scratch. In the space of a day or so you should be able to go from an idea for a disruptive blockchain innovation to a complete business network, running on {{site.data.conrefs.hlf_full}}.
 
