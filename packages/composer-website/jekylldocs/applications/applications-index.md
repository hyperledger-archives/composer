---
layout: default
title: Developing Applications
<<<<<<< HEAD
=======
section: applications
>>>>>>> a05a0422
category: start
index-order: 0
sidebar: sidebars/applications.md
excerpt: Writing a node.js application
---

# Developing Applications


{{site.data.conrefs.composer_full}} supports creating web, mobile or native Node.js applications. It includes the `composer-rest-server` (itself based on LoopBack technology) to automatically generate a REST API for a business network, and the `hyperledger-composer` code generation plugin for the Yeoman framework to generate a skeleton Angular application.

In addition it includes a rich set of JavaScript APIs to build native Node.js applications.

---

{% assign sorted = (site.pages | sort: 'index-order') %}
{% for page in sorted %}
{% if page.section == 'applications' and page.title != "Developing Applications" %}
### {{ page.title }}
{{ page.excerpt }}
{% endif %}
{% endfor %}

---

## References

* [**Yeoman Code Generator**](http://yeoman.io)
* [**Angular Framework**](https://angular.io)<|MERGE_RESOLUTION|>--- conflicted
+++ resolved
@@ -1,10 +1,7 @@
 ---
 layout: default
 title: Developing Applications
-<<<<<<< HEAD
-=======
 section: applications
->>>>>>> a05a0422
 category: start
 index-order: 0
 sidebar: sidebars/applications.md
