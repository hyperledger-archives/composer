---
layout: base
markdown: 0
---
<!--
 Licensed under the Apache License, Version 2.0 (the "License");
 you may not use this file except in compliance with the License.
 You may obtain a copy of the License at

 http://www.apache.org/licenses/LICENSE-2.0

 Unless required by applicable law or agreed to in writing, software
 distributed under the License is distributed on an "AS IS" BASIS,
 WITHOUT WARRANTIES OR CONDITIONS OF ANY KIND, either express or implied.
 See the License for the specific language governing permissions and
 limitations under the License.
-->
<div class="content">
    <article class="docs-container">
        <!-- If there's a sidebar, divide into 2 columns -->
        {% if page.sidebar %}
        <div class="page-sidebar-grid" id="off-canvas">
          <!-- <a class="toggle close" href="#">close</a> -->
          <div class="docs-pagenav-grid">
            {% include navbar.html %}
          </div>

          <select id="version" name="version" onchange="location = this.options[this.selectedIndex].value;">
<<<<<<< HEAD
=======
              <option>Select version</option>
              <option value="/composer/latest/introduction/introduction.html" title="The most stable version of Composer">Latest</option>
              <option value="/composer/unstable/introduction/introduction.html" title="The version that will replace Latest">Latest-unstable</option>
>>>>>>> db09d8bb
          </select>

            <div class="search-form">
              <form action="{{ site.baseurl }}/search/search.html" method="get">
                <!-- <label for="search-box">Search</label> -->

                <input type="text" id="search-box"  class="search-box" name="query" placeholder="Search here...">
                <input type="submit" class="submit-input hide" value="">

                <div class="search-icon">
                  <img src="{{ site.baseurl }}/assets/img/Search_Icon_1.svg" class="trigger" type="submit">
                </div>
              </form>
            </div>

          <div class="docs-current-page-grid">
          <p>{{ page.title }}</p>
          </div>

          <nav class="context-nav">
            {% capture sidebar %}{% include {{ page.sidebar }} %}{% endcapture %}
            {% if sidebarHTML %}
              {{ sidebar }}
            {% else %}
              {{ sidebar | markdownify }}
            {% endif %}
                <div class="docs-footer-grid">
                {% include docsfooter.html %}
                </div>
          </nav>
        </div>
        <div class="page-content-grid">
          <section class="content-chunk">
            <!-- <a class="toggle open" href="#nav">open</a> -->
            {% if page.markdown == 1 %}
              {{ content | markdownify }}
            {% else %}
              {{ content }}
            {% endif %}
          </section>
        </div>
        <!-- Otherwise, have the main content fill all 12 columns... -->
        {% else %}
        <div class="col-md-12">
          <section class="content-chunk">
            {% if page.markdown == 1 %}
              {{ content | markdownify }}
            {% else %}
              {{ content }}
            {% endif %}
          </section>
        </div>
        {% endif %}
      <div class="PageNavigation">
    {% if page.previous.url %}
      <a class="prev" href="{{page.previous.url}}">&laquo; {{page.previous.title}}</a>
    {% endif %}
    {% if page.next.url %}
      <a class="next" href="{{page.next.url}}">{{page.next.title}} &raquo;</a>
    {% endif %}
  </div>
    </article>
</div>
<script>
(function (document) {
    function clipboard_init() {
        var charts = document.querySelectorAll("div.highlight"),
            arr = [],
            i, j, maxItem, pre, btn, el;

        // Make sure we are dealing with an array
        for(i = 0, maxItem = charts.length; i < maxItem; i++) arr.push(charts[i]);

        // Find the UML source element and get the text
        for (i = 0, maxItem = arr.length; i < maxItem; i++) {
            el = arr[i];
            pre = el.childNodes[0];

            pre.id = "hl_code" + i.toString();
            btn = document.createElement('copy-button');
            btn.appendChild(document.createTextNode('Copy'));
            btn.setAttribute("class", "copy-btn");
            btn.setAttribute("data-clipboard-target", "#hl_code" + i.toString());
            el.insertBefore(btn, pre);
        }
        new Clipboard('.copy-btn');
    };

    function onReady(fn) {
        if (document.addEventListener) {
            document.addEventListener('DOMContentLoaded', fn);
        } else {
            document.attachEvent('onreadystatechange', function() {
                if (document.readyState === 'interactive')
                    fn();
            });
        }
    }

    onReady(function(){
        clipboard_init();
    });
})(document);
</script>

<script src="{{site.baseurl}}/assets/js/nav.js"></script>
<script src="{{site.baseurl}}/assets/js/version_fetch.js"></script>
<script src="{{site.baseurl}}/assets/js/search_bar.js"></script><|MERGE_RESOLUTION|>--- conflicted
+++ resolved
@@ -26,12 +26,7 @@
           </div>
 
           <select id="version" name="version" onchange="location = this.options[this.selectedIndex].value;">
-<<<<<<< HEAD
-=======
-              <option>Select version</option>
-              <option value="/composer/latest/introduction/introduction.html" title="The most stable version of Composer">Latest</option>
-              <option value="/composer/unstable/introduction/introduction.html" title="The version that will replace Latest">Latest-unstable</option>
->>>>>>> db09d8bb
+
           </select>
 
             <div class="search-form">
