---
layout: indexbase
title: Fabric Composer - Create business networks and blockchain applications quickly for Hyperledger
---
<div class="overlay">
<div class="hero_container">
  <div class="leftcontent">
    <div class="textcontent">
        <h1>Build Hyperledger Fabric applications and business networks your way</h1>
        <div class="buttoncontainer">
          <button class="secondary" ga-on="click" ga-event-category="Outbound Link" ga-event-action="click" ga-event-label="http://composer-playground.mybluemix.net/" onclick="window.location.href='http://composer-playground.mybluemix.net'">Play Online</button>
          <button class="primary" onclick="window.location.href='{{site.baseurl}}/introduction/introduction.html'">Learn More</button>
    </div>
      <div class="social-container">
        <ul>
      <li><a href="https://twitter.com/fabric_composer" class="icon2" title="Twitter">
            <i class="fa fa-twitter icon" aria-hidden="true"></i></a></li>
      <li><a href="https://github.com/fabric-composer" class="icon2" title="Github">
            <i class="fa fa-github icon" aria-hidden="true"></i></a></li>
      <li><a href="http://stackoverflow.com/questions/tagged/fabric-composer" class="icon2" title="Stackoverflow">
            <i class="fa fa-stack-overflow icon" aria-hidden="true"></i></a></li>
      <li><a href="https://chat.hyperledger.org/channel/fabric-composer" class="icon2" title="RocketChat">
            <i class="fa fa-rocket icon" aria-hidden="true"></i></a></li>
    </ul>
      </div>
  </div>
  </div>
  <div class="hero_illustration">
    <img src="assets/img/Homepage_Illustration_2.png"/>
  </div>
</div>
</div>
<div class="trio">
  <div class="trio-left">
    <img src="assets/img/Abstract.png"/>
    <h2>Really simple models</h2>
    <p>Define a business network in our purpose-built modelling language, and script transactions in Javascript: the most popular language on the planet.</p>
  </div>
  <div class="trio-center">
    <img src="assets/img/Quick_POC_2.png"/>
    <h2>Quick reusable POCs</h2>
    <p>Rather than weeks think hours to develop production-ready applications that go from the web-browser all the way back to the blockchain.</p>
  </div>
  <div class="trio-right">
    <img src="assets/img/Data_Integration.png"/>
    <h2>Data integration</h2>
    <p>From enterprise systems of record to best of breed dev ops: Composer uses Loopback to connect your blockchain to your existing systems.</p>
  </div>
</div>
<div class="contact-bg">
<div class="contact-us">
  <div class="contact-illustration">
      <img src="assets/img/Contact_us_3.png"/></div>
  <div class="contact-content">
      <h1>We’re Open Source: Join in!</h1>
<<<<<<< HEAD
      <h2>Next community call 30th March 2017, 16:00 UTC</h2>
      <button class="primary" onclick="window.location.href='https://github.com/fabric-composer/fabric-composer/wiki'">Learn how to join</button>
=======
      <h2>Next community call 23rd March 2017, 16:00 UTC</h2>
      <button class="primary" ga-on="click" ga-event-category="Outbound Link" ga-event-action="click" ga-event-label="https://github.com/fabric-composer/fabric-composer/wiki/" onclick="window.location.href='https://github.com/fabric-composer/fabric-composer/wiki'">Learn how to join</button>
>>>>>>> ad393e90
      <p>In our open community meetings, we show new features, review designs for future work, and seek any areas to improve.  Join the discussion or just listen in!</p>
      <div class="social-icons">
          <div>
              <div>
            <a href="https://twitter.com/fabric_composer" class="icon3">
            <i class="fa fa-twitter icon" aria-hidden="true"></i></a>
            <p><a href="https://twitter.com/fabric_composer">@fabric_composer</a></p></div>
              </div>
          <div>
              <div>
            <a href="http://stackoverflow.com/questions/tagged/fabric-composer" class="icon3">
            <i class="fa fa-stack-overflow icon" aria-hidden="true"></i></a>
            <p><a href="http://stackoverflow.com/questions/tagged/fabric-composer">#fabric-composer</a></p>
              </div>
          </div>
          <div>
              <div>
            <a href="https://github.com/fabric-composer" class="icon3">
            <i class="fa fa-github icon" aria-hidden="true"></i></a>
            <p><a href="https://github.com/fabric-composer">/fabric-composer</a></p></div>
              </div>
          <div>
              <div>
            <a href="https://chat.hyperledger.org/channel/fabric-composer" class="icon3">
            <i class="fa fa-rocket icon" aria-hidden="true"></i></a>
            <p><a href="https://chat.hyperledger.org/channel/fabric-composer">chat.hyperledger.org</a></p></div>
          </div>
      </div>
      <p>Visit the <a href="{{site.baseurl}}/support/index.html" class="community">community</a> page for more information.</p>
  </div>
</div>
</div><|MERGE_RESOLUTION|>--- conflicted
+++ resolved
@@ -53,13 +53,8 @@
       <img src="assets/img/Contact_us_3.png"/></div>
   <div class="contact-content">
       <h1>We’re Open Source: Join in!</h1>
-<<<<<<< HEAD
       <h2>Next community call 30th March 2017, 16:00 UTC</h2>
-      <button class="primary" onclick="window.location.href='https://github.com/fabric-composer/fabric-composer/wiki'">Learn how to join</button>
-=======
-      <h2>Next community call 23rd March 2017, 16:00 UTC</h2>
       <button class="primary" ga-on="click" ga-event-category="Outbound Link" ga-event-action="click" ga-event-label="https://github.com/fabric-composer/fabric-composer/wiki/" onclick="window.location.href='https://github.com/fabric-composer/fabric-composer/wiki'">Learn how to join</button>
->>>>>>> ad393e90
       <p>In our open community meetings, we show new features, review designs for future work, and seek any areas to improve.  Join the discussion or just listen in!</p>
       <div class="social-icons">
           <div>
