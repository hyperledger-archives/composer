---
layout: indexbase
title: Hyperledger Composer - Create business networks and blockchain applications quickly for Hyperledger
---
<div class="overlay">
<div class="hero_container">
  <div class="leftcontent">
    <div class="textcontent">
        <h1>Build Hyperledger Fabric applications and business networks your way</h1>
        <div class="buttoncontainer">
          <button class="secondary" ga-on="click" ga-event-category="Outbound Link" ga-event-action="click" ga-event-label="http://composer-playground.mybluemix.net/" onclick="window.location.href='http://composer-playground.mybluemix.net'" title="Try out the online Playground">Try it out</button>
          <button class="primary" onclick="window.location.href='{{site.baseurl}}/introduction/introduction.html'" title="Read the docs">Learn more</button>
    </div>
      <div class="social-container">
        <ul>
      <li><a href="https://twitter.com/hyperledger" class="icon2" title="Twitter">
            <i class="fa fa-twitter icon" aria-hidden="true"></i></a></li>
      <li><a href="https://github.com/hyperledger/composer" class="icon2" title="GitHub">
            <i class="fa fa-github icon" aria-hidden="true"></i></a></li>
      <li><a href="http://stackoverflow.com/questions/tagged/fabric-composer" class="icon2" title="Stack Overflow">
            <i class="fa fa-stack-overflow icon" aria-hidden="true"></i></a></li>
      <li><a href="https://chat.hyperledger.org/channel/composer" class="icon2" title="Rocket.Chat">
            <i class="fa fa-rocket icon" aria-hidden="true"></i></a></li>
    </ul>
      </div>
  </div>
  </div>
  <div class="hero_illustration">
    <img src="assets/img/Homepage_Illustration_2.png"/>
  </div>
</div>
</div>
<div class="homepage-callout">
  <div class="callout-copy">
  <p><strong>Update April 27: </strong>Now with experimental Hyperledger Fabric V1.0 support, for more information please see our <a href="https://github.com/hyperledger/composer/releases">release notes</a></p>
</div>
</div>
<div class="trio">
  <div class="trio-left">
    <img src="assets/img/Abstract.png"/>
    <h2>Really simple models</h2>
    <p>Define a business network in our purpose-built modelling language, and script transactions in JavaScript: the most popular language on the planet.</p>
  </div>
  <div class="trio-center">
    <img src="assets/img/Quick_POC_2.png"/>
    <h2>Quick reusable POCs</h2>
    <p>Rather than weeks think hours to develop production-ready applications that go from the web-browser all the way back to the blockchain.</p>
  </div>
  <div class="trio-right">
    <img src="assets/img/Data_Integration.png"/>
    <h2>Data integration</h2>
    <p>From enterprise systems of record to best of breed dev ops: Composer uses LoopBack to connect your blockchain to your existing systems.</p>
  </div>
</div>
<div class="contact-bg">
<div class="contact-us">
  <div class="contact-illustration">
      <img src="assets/img/Contact_us_3.png"/></div>
  <div class="contact-content">
      <h1>We’re Open Source: Join in!</h1>
      <h2>Calls happen every other Thursday at 16:00 UTC</h2>
<<<<<<< HEAD
      <button class="primary" ga-on="click" ga-event-category="Outbound Link" ga-event-action="click" ga-event-label="https://github.com/fabric-composer/fabric-composer/wiki/" onclick="window.location.href='https://github.com/fabric-composer/fabric-composer/wiki'">Learn how to join</button>
=======
      <button class="primary" ga-on="click" ga-event-category="Outbound Link" ga-event-action="click" ga-event-label="https://github.com/hyperledger/composer/wiki/" onclick="window.location.href='https://github.com/hyperledger/composer/wiki'">Learn how to join</button>
>>>>>>> ff320072
      <p>In our open community meetings, we show new features, review designs for future work, and seek any areas to improve.  Join the discussion or just listen in!</p>
      <div class="social-icons">
          <div>
              <div>
            <a href="https://twitter.com/hyperledger" class="icon3">
            <i class="fa fa-twitter icon" aria-hidden="true"></i></a>
            <p><a href="https://twitter.com/hyperledger">@hyperledger</a></p></div>
              </div>
          <div>
              <div>
            <a href="http://stackoverflow.com/questions/tagged/fabric-composer" class="icon3">
            <i class="fa fa-stack-overflow icon" aria-hidden="true"></i></a>
            <p><a href="http://stackoverflow.com/questions/tagged/fabric-composer">#fabric-composer</a></p>
              </div>
          </div>
          <div>
              <div>
            <a href="https://github.com/hyperledger/?q=composer" class="icon3">
            <i class="fa fa-github icon" aria-hidden="true"></i></a>
            <p><a href="https://github.com/hyperledger/?q=composer">/hyperledger</a></p></div>
              </div>
          <div>
              <div>
            <a href="https://chat.hyperledger.org/channel/composer" class="icon3">
            <i class="fa fa-rocket icon" aria-hidden="true"></i></a>
            <p><a href="https://chat.hyperledger.org/channel/composer">chat.hyperledger.org</a></p></div>
          </div>
      </div>
      <p>Visit the <a href="{{site.baseurl}}/support/index.html" class="community">community</a> page for more information.</p>
  </div>
</div>
</div><|MERGE_RESOLUTION|>--- conflicted
+++ resolved
@@ -59,11 +59,7 @@
   <div class="contact-content">
       <h1>We’re Open Source: Join in!</h1>
       <h2>Calls happen every other Thursday at 16:00 UTC</h2>
-<<<<<<< HEAD
-      <button class="primary" ga-on="click" ga-event-category="Outbound Link" ga-event-action="click" ga-event-label="https://github.com/fabric-composer/fabric-composer/wiki/" onclick="window.location.href='https://github.com/fabric-composer/fabric-composer/wiki'">Learn how to join</button>
-=======
       <button class="primary" ga-on="click" ga-event-category="Outbound Link" ga-event-action="click" ga-event-label="https://github.com/hyperledger/composer/wiki/" onclick="window.location.href='https://github.com/hyperledger/composer/wiki'">Learn how to join</button>
->>>>>>> ff320072
       <p>In our open community meetings, we show new features, review designs for future work, and seek any areas to improve.  Join the discussion or just listen in!</p>
       <div class="social-icons">
           <div>
