--- conflicted
+++ resolved
@@ -94,13 +94,6 @@
                         }
                         let connection = new ProxyConnection(this, connectionProfile, businessNetworkIdentifier, this.socket, connectionID);
                         // Only emit when client
-<<<<<<< HEAD
-                        this.socket.on('events', (myConnectionID, events) => {
-                            if (myConnectionID === connectionID) {
-                                connection.emit('events', JSON.parse(events));
-                            }
-                        });
-=======
                         LOG.debug('@14gracel', 'socket on events');
                         this.socket.on('events', (myConnectionID, events) => {
                             if (myConnectionID === connectionID) {
@@ -109,7 +102,6 @@
                             }
                         });
                         LOG.exit(method);
->>>>>>> 91b8403c
                         resolve(connection);
                     });
                 });
