{
  "name": "composer-runtime-hlf",
<<<<<<< HEAD
  "version": "0.10.2",
=======
  "version": "0.11.1",
>>>>>>> 99d53dcb
  "description": "The Hyperledger Fabric runtime container for Hyperledger Composer",
  "engines": {
    "node": ">=6",
    "npm": ">=3"
  },
  "main": "index.js",
  "scripts": {
    "prepublish": "node ./scripts/build.js",
    "test": "echo \"Warning: no test specified\" && exit 0"
  },
  "repository": {
    "type": "git",
    "url": "https://github.com/hyperledger/composer.git"
  },
  "keywords": [
    "blockchain",
    "hyperledger",
    "solutions"
  ],
  "author": "Hyperledger Composer",
  "license": "Apache-2.0",
  "devDependencies": {
    "babel-polyfill": "^6.23.0",
    "babel-preset-latest": "^6.24.1",
    "babelify": "^7.3.0",
    "browserify": "^13.3.0",
    "browserify-replace": "^0.9.0",
<<<<<<< HEAD
    "composer-runtime": "0.10.2",
=======
    "composer-runtime": "0.11.1",
>>>>>>> 99d53dcb
    "exorcist": "^0.4.0",
    "fs-extra": "^1.0.0",
    "uglify-js": "2.7.5"
  }
}<|MERGE_RESOLUTION|>--- conflicted
+++ resolved
@@ -1,10 +1,6 @@
 {
   "name": "composer-runtime-hlf",
-<<<<<<< HEAD
-  "version": "0.10.2",
-=======
   "version": "0.11.1",
->>>>>>> 99d53dcb
   "description": "The Hyperledger Fabric runtime container for Hyperledger Composer",
   "engines": {
     "node": ">=6",
@@ -32,11 +28,7 @@
     "babelify": "^7.3.0",
     "browserify": "^13.3.0",
     "browserify-replace": "^0.9.0",
-<<<<<<< HEAD
-    "composer-runtime": "0.10.2",
-=======
     "composer-runtime": "0.11.1",
->>>>>>> 99d53dcb
     "exorcist": "^0.4.0",
     "fs-extra": "^1.0.0",
     "uglify-js": "2.7.5"
