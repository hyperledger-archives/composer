---
layout: default
title: Task - Installing Development Pre-requisites
category: tasks
sidebar: sidebars/tasks.md
excerpt: How to install the development pre-requisites
---

# Installing Development Pre-requisites

---

The essential tools you will need are *npm*, *docker*, *docker-compose* and a code editor for example *Atom* or *VSCode*.

The recommended versions are:
<<<<<<< HEAD
*Docker*: v1.12.5 *Docker-compose*: v1.9.0 *node.js*: v4 or v6
=======
*Docker*: v1.12.5
*Docker-compose*: v1.9.0
*node.js*: v6.9.5
>>>>>>> 97d340de

## Automatic Installation

First run the script

```bash
ibm@ubuntu:~/GettingStarted$ ./scripts/prereqs-ubuntu.sh
```

**Important:** You will then need to logout and login again before running the next command

<<<<<<< HEAD
Finishes the installation process
=======
**Additional Notes:**

- The installation commands have been tested on Ubuntu 14.04 (trusty), 64-bit. For other versions of Ubuntu, please check the official installation guides found under each instruction.


## Manual Installation

### 1. Installing an editor
Fabric Composer allows you to edit its project files with any editor.

However, we recommend either using Atom or Visual Studio Code as both have excellent support for Javascript
development. We have even created an experimental CTO file syntax highlighting plugin for Atom.

### 1.1 Atom
[Atom](https://atom.io/) is a very popular editor and several contributors use it. Install Atom, and when you have done so, you are required to turn off Google analytics if you work for IBM. Navigate to Atom->Preferences->Packages, search and find the `metrics` package and disable it.

####Installation Commands for Ubuntu:


```bash
# Add Atom Repository
sudo add-apt-repository ppa:webupd8team/atom -y

# Update package lists
sudo apt-get update

# Install Atom
sudo apt-get -y install atom
```
####Suggested Plugins
Atom is at it's most productive would used with a number of plugins. The ones that we have found to be most useful are below and would suggest that you install these when with developing.

- *Code Highlighting*  On top of the existing code highlighting support there is a plugin for model file highlighting. [Atom Concerto Syntax Highlighter](https://github.ibm.com/Blockchain-WW-Labs/Concerto-Atom)
- *Linting* JavaScript dosn't come with a compiler that can pick up silly mistakes, but a linter is an essential tool to help. The one we have used is [eslint](https://atom.io/packages/linter-eslint). The file that we use is in the git repos look for a `.eslint file`. If you use the Yeoman generator for a simple application you will get this file as part of the sample application.
- *UI* [File Icons](https://atom.io/packages/file-icons) is a useful UI enhancement to show different icons for different file

####Installation Commands for MacOS:

```bash
tbd
```

####Additional Notes:

- [Official Atom installation guide](http://flight-manual.atom.io/getting-started/sections/installing-atom/)
- [Atom Concerto Syntax Highlighter](https://github.ibm.com/Blockchain-WW-Labs/Concerto-Atom)

### 1.2 Visual Studio Code
[Visual Studio Code](https://code.visualstudio.com/) is a lightweight and powerful editor.

**Installation Commands for Ubuntu:**

```bash
# Download vscode .deb file
curl -o vscode.deb https://az764295.vo.msecnd.net/stable/7ba55c5860b152d999dda59393ca3ebeb1b5c85f/code_1.7.2-1479766213_amd64.deb

# Install vscode
sudo dpkg -i vscode.deb

# Install dependencies
sudo apt-get install -f
```

**Installation Commands for MacOS:**

```bash
tbd
```

**Additional Notes:**

- [Official VS Code installation guide](https://code.visualstudio.com/docs/setup/setup-overview)

### 2. Installing Git
This is probably already installed on most Linux machines. Setup is well documented on the [ibm.git website](https://help.github.com/enterprise/2.7/user/articles/set-up-git/). Pay particular attention to [setting up the SSL keys](https://help.github.com/enterprise/2.7/user/articles/generating-a-new-ssh-key-and-adding-it-to-the-ssh-agent/#platform-linux) that are required.

**Installation Commands for Ubuntu:**
>>>>>>> 97d340de

```bash
ibm@ubuntu:~/GettingStarted$ ./scripts/prereqs-ubuntu.sh docker
```


**Additional Notes:**

<<<<<<< HEAD
The installation commands have been tested on Ubuntu 14.04 (trusty), 64-bit. For other versions of Ubuntu, please check the official installation guides found under each instruction.
=======
- [Official Git installation guide](https://git-scm.com/book/en/v2/Getting-Started-Installing-Git)

### 3. Installing NVM
We highly recommend installing [nvm](https://github.com/creationix/nvm) to easily install and manage versions of [node.js](https://nodejs.org/en/) and [npm](https://www.npmjs.com/). The main runtime uses node.js and npm is used for package management and dependency installation.
The runtime requires a version higher than v6.

**Installation Commands for Ubuntu:**

```bash
# Install nvm dependencies
sudo apt-get -y install build-essential libssl-dev

# Execute nvm installation script
curl -o- https://raw.githubusercontent.com/creationix/nvm/v0.32.1/install.sh | bash

# Update bash profile
cat <<EOF >> ~/.profile
export NVM_DIR=~/.nvm
[ -s "\$NVM_DIR/nvm.sh" ] && . "\$NVM_DIR/nvm.sh"
EOF

# Reload bash profile
source ~/.profile

# Install node and npm
nvm install 6.9.5


# Configure nvm to use version 6
nvm use 6.9.5
nvm alias default 6.9.5
>>>>>>> 97d340de

## Manual Installation

### 1. Installing NVM
We highly recommend installing NVM to easily install and manage versions of [node.js](https://nodejs.org/en/) and [npm](https://www.npmjs.com/). The main runtime uses node.js and npm is used for package management and dependency installation. The runtime requires a version higher than v4.6.0.

[Official nvm Github repository](https://github.com/creationix/nvm)

### 2. Installing Docker Engine
The Docker Engine is essential for running system tests and running the HyperLedger Fabric.

[Official Docker Engine Installation Guide](https://docs.docker.com/engine/installation/)

### 3. Installing Docker Compose
[Docker Compose](https://docs.docker.com/compose/overview/) is used for easily configuring and starting HyperLedger Fabric.

[Official Docker Compose Installation guide](https://docs.docker.com/compose/install/)

## Optional Installs

### 1. Installing an editor
Fabric Composer allows you to edit its project files with any editor.

However, we recommend either using Atom or Visual Studio Code as both have excellent support for Javascript
development. We have even created an experimental CTO file syntax highlighting plugin for Atom.


**Atom**

[Atom](https://atom.io/) is a very popular editor and several contributors use it.

[Official Atom installation guide](http://flight-manual.atom.io/getting-started/sections/installing-atom/)

Suggested Plugins:

<<<<<<< HEAD
Code Highlighting: On top of the existing code highlighting support there is a plugin for model file highlighting. [Atom Concerto Syntax Highlighter](https://github.ibm.com/Blockchain-WW-Labs/Concerto-Atom)

UI: [File Icons](https://atom.io/packages/file-icons) is a useful UI enhancement to show different icons for different files.

**Visual Studio Code**

[Visual Studio Code](https://code.visualstudio.com/) is a lightweight and powerful editor.

### 2. Installing Git
This is probably already installed on most Linux machines. Pay particular attention to [setting up the SSL keys](https://help.github.com/enterprise/2.7/user/articles/generating-a-new-ssh-key-and-adding-it-to-the-ssh-agent/#platform-linux) that are required.

[Official Git Download](https://git-scm.com/downloads)
=======
- [Official Docker Compose installation guide](https://docs.docker.com/compose/install/)
>>>>>>> 97d340de
<|MERGE_RESOLUTION|>--- conflicted
+++ resolved
@@ -13,148 +13,29 @@
 The essential tools you will need are *npm*, *docker*, *docker-compose* and a code editor for example *Atom* or *VSCode*.
 
 The recommended versions are:
-<<<<<<< HEAD
-*Docker*: v1.12.5 *Docker-compose*: v1.9.0 *node.js*: v4 or v6
-=======
 *Docker*: v1.12.5
 *Docker-compose*: v1.9.0
 *node.js*: v6.9.5
->>>>>>> 97d340de
 
 ## Automatic Installation
 
 First run the script
 
 ```bash
-ibm@ubuntu:~/GettingStarted$ ./scripts/prereqs-ubuntu.sh
+user@ubuntu:~/GettingStarted$ ./scripts/prereqs-ubuntu.sh
 ```
 
 **Important:** You will then need to logout and login again before running the next command
 
-<<<<<<< HEAD
-Finishes the installation process
-=======
-**Additional Notes:**
-
-- The installation commands have been tested on Ubuntu 14.04 (trusty), 64-bit. For other versions of Ubuntu, please check the official installation guides found under each instruction.
-
-
-## Manual Installation
-
-### 1. Installing an editor
-Fabric Composer allows you to edit its project files with any editor.
-
-However, we recommend either using Atom or Visual Studio Code as both have excellent support for Javascript
-development. We have even created an experimental CTO file syntax highlighting plugin for Atom.
-
-### 1.1 Atom
-[Atom](https://atom.io/) is a very popular editor and several contributors use it. Install Atom, and when you have done so, you are required to turn off Google analytics if you work for IBM. Navigate to Atom->Preferences->Packages, search and find the `metrics` package and disable it.
-
-####Installation Commands for Ubuntu:
-
+This command completes the installation process
 
 ```bash
-# Add Atom Repository
-sudo add-apt-repository ppa:webupd8team/atom -y
-
-# Update package lists
-sudo apt-get update
-
-# Install Atom
-sudo apt-get -y install atom
-```
-####Suggested Plugins
-Atom is at it's most productive would used with a number of plugins. The ones that we have found to be most useful are below and would suggest that you install these when with developing.
-
-- *Code Highlighting*  On top of the existing code highlighting support there is a plugin for model file highlighting. [Atom Concerto Syntax Highlighter](https://github.ibm.com/Blockchain-WW-Labs/Concerto-Atom)
-- *Linting* JavaScript dosn't come with a compiler that can pick up silly mistakes, but a linter is an essential tool to help. The one we have used is [eslint](https://atom.io/packages/linter-eslint). The file that we use is in the git repos look for a `.eslint file`. If you use the Yeoman generator for a simple application you will get this file as part of the sample application.
-- *UI* [File Icons](https://atom.io/packages/file-icons) is a useful UI enhancement to show different icons for different file
-
-####Installation Commands for MacOS:
-
-```bash
-tbd
-```
-
-####Additional Notes:
-
-- [Official Atom installation guide](http://flight-manual.atom.io/getting-started/sections/installing-atom/)
-- [Atom Concerto Syntax Highlighter](https://github.ibm.com/Blockchain-WW-Labs/Concerto-Atom)
-
-### 1.2 Visual Studio Code
-[Visual Studio Code](https://code.visualstudio.com/) is a lightweight and powerful editor.
-
-**Installation Commands for Ubuntu:**
-
-```bash
-# Download vscode .deb file
-curl -o vscode.deb https://az764295.vo.msecnd.net/stable/7ba55c5860b152d999dda59393ca3ebeb1b5c85f/code_1.7.2-1479766213_amd64.deb
-
-# Install vscode
-sudo dpkg -i vscode.deb
-
-# Install dependencies
-sudo apt-get install -f
-```
-
-**Installation Commands for MacOS:**
-
-```bash
-tbd
+user@ubuntu:~/GettingStarted$ ./scripts/prereqs-ubuntu.sh docker
 ```
 
 **Additional Notes:**
 
-- [Official VS Code installation guide](https://code.visualstudio.com/docs/setup/setup-overview)
-
-### 2. Installing Git
-This is probably already installed on most Linux machines. Setup is well documented on the [ibm.git website](https://help.github.com/enterprise/2.7/user/articles/set-up-git/). Pay particular attention to [setting up the SSL keys](https://help.github.com/enterprise/2.7/user/articles/generating-a-new-ssh-key-and-adding-it-to-the-ssh-agent/#platform-linux) that are required.
-
-**Installation Commands for Ubuntu:**
->>>>>>> 97d340de
-
-```bash
-ibm@ubuntu:~/GettingStarted$ ./scripts/prereqs-ubuntu.sh docker
-```
-
-
-**Additional Notes:**
-
-<<<<<<< HEAD
 The installation commands have been tested on Ubuntu 14.04 (trusty), 64-bit. For other versions of Ubuntu, please check the official installation guides found under each instruction.
-=======
-- [Official Git installation guide](https://git-scm.com/book/en/v2/Getting-Started-Installing-Git)
-
-### 3. Installing NVM
-We highly recommend installing [nvm](https://github.com/creationix/nvm) to easily install and manage versions of [node.js](https://nodejs.org/en/) and [npm](https://www.npmjs.com/). The main runtime uses node.js and npm is used for package management and dependency installation.
-The runtime requires a version higher than v6.
-
-**Installation Commands for Ubuntu:**
-
-```bash
-# Install nvm dependencies
-sudo apt-get -y install build-essential libssl-dev
-
-# Execute nvm installation script
-curl -o- https://raw.githubusercontent.com/creationix/nvm/v0.32.1/install.sh | bash
-
-# Update bash profile
-cat <<EOF >> ~/.profile
-export NVM_DIR=~/.nvm
-[ -s "\$NVM_DIR/nvm.sh" ] && . "\$NVM_DIR/nvm.sh"
-EOF
-
-# Reload bash profile
-source ~/.profile
-
-# Install node and npm
-nvm install 6.9.5
-
-
-# Configure nvm to use version 6
-nvm use 6.9.5
-nvm alias default 6.9.5
->>>>>>> 97d340de
 
 ## Manual Installation
 
@@ -190,7 +71,6 @@
 
 Suggested Plugins:
 
-<<<<<<< HEAD
 Code Highlighting: On top of the existing code highlighting support there is a plugin for model file highlighting. [Atom Concerto Syntax Highlighter](https://github.ibm.com/Blockchain-WW-Labs/Concerto-Atom)
 
 UI: [File Icons](https://atom.io/packages/file-icons) is a useful UI enhancement to show different icons for different files.
@@ -202,7 +82,4 @@
 ### 2. Installing Git
 This is probably already installed on most Linux machines. Pay particular attention to [setting up the SSL keys](https://help.github.com/enterprise/2.7/user/articles/generating-a-new-ssh-key-and-adding-it-to-the-ssh-agent/#platform-linux) that are required.
 
-[Official Git Download](https://git-scm.com/downloads)
-=======
-- [Official Docker Compose installation guide](https://docs.docker.com/compose/install/)
->>>>>>> 97d340de
+[Official Git Download](https://git-scm.com/downloads)