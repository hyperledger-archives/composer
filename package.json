{
  "name": "@ibm/ibm-concerto-common",
  "version": "0.2.0",
  "description": "IBM Concerto Common, code that is common across client, admin and runtime.",
  "main": "index.js",
  "typings": "index.d.ts",
  "scripts": {
<<<<<<< HEAD
    "prepublish": "pegjs ./lib/introspect/parser.pegjs && pegjs ./lib/acl/parser.pegjs",
=======
    "prepublish": "pegjs ./lib/introspect/parser.pegjs && node ./scripts/tsgen.js",
>>>>>>> ce99631c
    "pretest": "npm run prepublish && npm run lint",
    "lint": "eslint .",
    "postlint": "npm run licchk",
    "licchk": "license-check",
    "postlicchk": "npm run doc",
    "doc": "npm run docpub && npm run docpriv",
    "docpub": "jsdoc --pedantic --recurse -c jsdoc.conf -t ./node_modules/ink-docstrap/template -a public,undefined -d ./out/public .",
    "docpriv": "jsdoc --pedantic --recurse -c jsdoc.conf -t ./node_modules/ink-docstrap/template -a all -d ./out/private .",
    "postdoc": "npm run browserify",
    "browserify": "browserify ./index.js -t [ babelify --presets [ es2015 ] ] > ./out/concerto-common.js",
    "test": "./scripts/api-changelog.sh && mocha --recursive && istanbul cover --include-all-sources --report cobertura --report html ./node_modules/mocha/bin/_mocha -- --recursive",
    "posttest": "istanbul check-coverage",
    "systest": "mocha -t 0 systest && cucumber-js systest"
  },
  "repository": {
    "type": "git",
    "url": "https://github.ibm.com/Blockchain-WW-Labs/Concerto-Common.git"
  },
  "keywords": [
    "blockchain",
    "hyperledger",
    "solutions"
  ],
  "author": "IBM",
  "license": "ISC",
  "devDependencies": {
    "ajv": "^4.8.2",
    "babel-preset-es2015": "^6.18.0",
    "babelify": "^7.3.0",
    "browserfs": "^1.1.0",
    "browserify": "^13.1.1",
    "chai": "^3.5.0",
    "chai-as-promised": "^6.0.0",
    "chai-things": "^0.2.0",
    "eslint": "^3.5.0",
    "ink-docstrap": "^1.3.0",
    "istanbul": "^0.4.5",
    "jsdoc": "^3.4.1",
    "license-check": "^1.1.5",
    "mocha": "^3.0.2",
    "mockery": "^2.0.0",
    "moment": "^2.15.1",
    "pegjs": "^0.9.0",
    "sinon": "^1.17.6"
  },
  "dependencies": {
    "acorn": "^4.0.3",
    "browserfs": "^1.1.0",
    "commander": "^2.9.0",
    "comment-parser": "^0.4.0",
    "config": "^1.24.0",
    "debug": "2.3.3",
    "doctrine": "^2.0.0",
    "esprima": "^3.1.2",
    "fs-promise": "^1.0.0",
    "homedir": "^0.6.0",
    "jszip": "^3.1.3",
    "minimatch": "^3.0.3",
    "mkdirp": "^0.5.1",
    "node-plantuml": "^0.5.0",
    "semver": "^5.3.0",
    "sprintf-js": "^1.0.3",
    "temp": "^0.8.3",
    "uuid": "^3.0.0",
    "winston": "^2.3.0"
  },
  "publishConfig": {
    "registry": "https://npm-registry.whitewater.ibm.com"
  },
  "license-check-config": {
    "src": [
      "**/*.js",
      "!./coverage/**/*",
      "!./node_modules/**/*",
      "!./out/**/*"
    ],
    "path": "header.txt",
    "blocking": true,
    "logInfo": false,
    "logError": true
  }
}<|MERGE_RESOLUTION|>--- conflicted
+++ resolved
@@ -5,11 +5,7 @@
   "main": "index.js",
   "typings": "index.d.ts",
   "scripts": {
-<<<<<<< HEAD
-    "prepublish": "pegjs ./lib/introspect/parser.pegjs && pegjs ./lib/acl/parser.pegjs",
-=======
-    "prepublish": "pegjs ./lib/introspect/parser.pegjs && node ./scripts/tsgen.js",
->>>>>>> ce99631c
+    "prepublish": "pegjs ./lib/introspect/parser.pegjs && pegjs ./lib/acl/parser.pegjs && node ./scripts/tsgen.js",
     "pretest": "npm run prepublish && npm run lint",
     "lint": "eslint .",
     "postlint": "npm run licchk",
