--- conflicted
+++ resolved
@@ -25,14 +25,6 @@
   ],
   "author": "IBM",
   "license": "ISC",
-<<<<<<< HEAD
-  "dependencies": {
-    "@ibm/ibm-concerto-admin": "latest",
-    "@ibm/ibm-concerto-client": "latest",
-    "@ibm/ibm-concerto-common": "latest",
-    "homedir": "^0.6.0",
-    "moment": "^2.15.1",
-=======
   "devDependencies": {
     "chai": "^3.5.0",
     "chai-as-promised": "^6.0.0",
@@ -52,7 +44,6 @@
     "homedir": "^0.6.0",
     "nunjucks": "^3.0.0",
     "prettyjson": "^1.2.1",
->>>>>>> 4d7f1a09
     "prompt": "^1.0.0",
     "yargs": "^6.2.0"
   },
