--- conflicted
+++ resolved
@@ -9,11 +9,7 @@
   },
   "name": "composer",
   "description": "You must install [Lerna](https://lernajs.io) to build this multi-package repository.",
-<<<<<<< HEAD
   "version": "0.7.6",
-=======
-  "version": "0.8.0",
->>>>>>> 98e76c5a
   "main": "index.js",
   "private": true,
   "scripts": {
