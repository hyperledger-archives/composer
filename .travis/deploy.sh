#!/bin/bash

# Exit on first error, print all commands.
set -ev
set -o pipefail

# Grab the parent (root) directory.
DIR="$( cd "$( dirname "${BASH_SOURCE[0]}" )/.." && pwd )"
date
ME=`basename "$0"`

echo "=== Starting the deploy script"

source ${DIR}/build.cfg

if [ "${ABORT_BUILD}" = "true" ]; then
  echo exiting early from ${ME}
  exit ${ABORT_CODE}
fi

# Check that this is the right node.js version.
if [ "${TRAVIS_NODE_VERSION}" != "" -a "${TRAVIS_NODE_VERSION}" != "8" ]; then
    echo Not executing as not running primary node.js version.
    exit 0
fi

# Check that this is not the functional verification tests.
if [ "${FVTEST}" != "" ]; then
    echo Not executing as running fv tests.
    exit 0
fi

# Check that this is not the integration tests.
if [ "${INTEST}" != "" ]; then
    echo Not executing as running integration tests.
    exit 0
fi

# Check that this is the main repository.
if [[ "${TRAVIS_REPO_SLUG}" != hyperledger* ]]; then
    echo "Skipping deploy; wrong repository slug."
    exit 0
fi

# Check that if this is not a tagged build and not master or the stable v0.16.x
if [ "${TRAVIS_TAG}" = "" ]; then
<<<<<<< HEAD
   if [ "${TRAVIS_BRANCH}" != "master" -a "${TRAVIS_BRANCH}" != "v0.16.x" ]; then
=======
   if [ "${TRAVIS_BRANCH}" == "master" -o "${TRAVIS_BRANCH}" == "v0.16.x" ]; then
>>>>>>> f2bdfa9c
    echo Not executing as not building a tag
    exit 0
   fi  
fi

# are we building the docs?
if [ "${DOCS}" != "" ]; then
  if [ -z "${TRAVIS_TAG}" ]; then
    DOCS="unstable"
  else
    if [ "${TRAVIS_BRANCH}" = "master" ]; then
        DOCS="latest"
    elif [ "${TRAVIS_BRANCH}" = "v0.16.x" ]; then
        DOCS="stable"
    fi
  fi
  ./.travis/deploy_docs.sh
  exit 0
fi


# Set the NPM access token we will use to publish.
npm config set registry https://registry.npmjs.org/
npm config set //registry.npmjs.org/:_authToken ${NPM_TOKEN}

# Set the GitHub deploy key we will use to publish.
set-up-ssh --key "$encrypted_17b59ce72ad7_key" \
           --iv "$encrypted_17b59ce72ad7_iv" \
           --path-encrypted-key ".travis/github_deploy_key.enc"

# Change from HTTPS to SSH.
./.travis/fix_github_https_repo.sh

# Test the GitHub deploy key.
git ls-remote

# Log in to Docker Hub.
docker login -u="${DOCKER_USERNAME}" -p="${DOCKER_PASSWORD}"

# This is the list of Docker images to build.
export DOCKER_IMAGES="composer-playground composer-rest-server composer-cli"

# Push the code to npm.
if [ -z "${TRAVIS_TAG}" ]; then

    # Set the prerelease version.
    npm run pkgstamp
    export VERSION=$(node -e "console.log(require('${DIR}/package.json').version)")

    # Publish with unstable tag. These are development builds.
    echo "Pushing with tag unstable"
    lerna exec --ignore '@(composer-tests-integration|composer-tests-functional|composer-website)' -- npm publish --tag=unstable 2>&1

	# quick check to see if the latest npm module has been published
	while ! npm view composer-playground@${VERSION} | grep dist-tags > /dev/null 2>&1; do
	  sleep 10
	done

    # Build, tag, and publish Docker images.
    for i in ${DOCKER_IMAGES}; do

        # Build the image and tag it with the version and unstable.
        docker build --build-arg VERSION=${VERSION} -t hyperledger/${i}:${VERSION} ${DIR}/packages/${i}/docker
        docker tag hyperledger/${i}:${VERSION} hyperledger/${i}:unstable

        # Push both the version and unstable.
        docker push hyperledger/${i}:${VERSION}
        docker push hyperledger/${i}:unstable

    done

    # Push to public Bluemix.
    pushd ${DIR}/packages/composer-playground
    cf login -a https://api.ng.bluemix.net -u ${CF_USERNAME} -p ${CF_PASSWORD} -o ${CF_ORGANIZATION} -s ${CF_SPACE}
    cf push composer-playground-unstable -c "node cli.js" -i 2 -m 128M --no-start
    cf set-env composer-playground-unstable CLIENT_ID ${GH_NEXT_UNSTABLE_OAUTH_CLIENT_ID}
    cf set-env composer-playground-unstable CLIENT_SECRET ${GH_NEXT_UNSTABLE_OAUTH_CLIENT_SECRET}
    cf set-env composer-playground-unstable COMPOSER_CONFIG '{"webonly":true}'
    cf start composer-playground-unstable
    popd

else

    # Grab the current version.
    export VERSION=$(node -e "console.log(require('${DIR}/package.json').version)")

    # Publish with latest tag (default). These are release builds.
    echo "Pushing with tag latest"
    lerna exec --ignore '@(composer-tests-integration|composer-tests-functional|composer-website)' -- npm publish 2>&1

	# quick check to see if the latest npm module has been published
	while ! npm view composer-playground@${VERSION} | grep dist-tags > /dev/null 2>&1; do
	  sleep 10
	done

    # Build, tag, and publish Docker images.
    for i in ${DOCKER_IMAGES}; do

        # Build the image and tag it with the version and latest.
        docker build --build-arg VERSION=${VERSION} -t hyperledger/${i}:${VERSION} ${DIR}/packages/${i}/docker
        docker tag hyperledger/${i}:${VERSION} hyperledger/${i}:latest

        # Push both the version and latest.
        docker push hyperledger/${i}:${VERSION}
        docker push hyperledger/${i}:latest

    done

    # Push to public Bluemix.
    pushd ${DIR}/packages/composer-playground

    if [ "${TRAVIS_BRANCH}" = "master" ]; then
        PLAYGROUND_SUFFIX="-latest"      
        WEB_CFG="'{\"webonly\":true,  \"analyticsID\" : \"UA-91314349-4\"}'"
    elif [ "${TRAVIS_BRANCH}" = "v0.16.x" ]; then
        PLAYGROUND_SUFFIX=""
        WEB_CFG="'{\"webonly\":true,  \"analyticsID\" : \"UA-91314349-3\"}'"      
    fi
    cf login -a https://api.ng.bluemix.net -u ${CF_USERNAME} -p ${CF_PASSWORD} -o ${CF_ORGANIZATION} -s ${CF_SPACE}
    cf push composer-playground${PLAYGROUND_SUFFIX} -c "node cli.js" -i 2 -m 128M --no-start
    cf set-env composer-playground${PLAYGROUND_SUFFIX} CLIENT_ID ${GH_NEXT_OAUTH_CLIENT_ID}
    cf set-env composer-playground${PLAYGROUND_SUFFIX} CLIENT_SECRET ${GH_NEXT_OAUTH_CLIENT_SECRET}
    cf set-env composer-playground${PLAYGROUND_SUFFIX} COMPOSER_CONFIG ${WEB_CFG}
    cf start composer-playground${PLAYGROUND_SUFFIX} 
    popd

    # Configure the Git repository and clean any untracked and unignored build files.
    git config user.name "${GH_USER_NAME}"
    git config user.email "${GH_USER_EMAIL}"
    git checkout -b master
    git reset --hard
    git clean -d -f

    # Bump the version number.
    npm run pkgbump
    export NEW_VERSION=$(node -e "console.log(require('${DIR}/package.json').version)")

    # Add the version number changes and push them to Git.
    git add .
    git commit -m "Automatic version bump to ${NEW_VERSION}"
    git push origin master

fi
date<|MERGE_RESOLUTION|>--- conflicted
+++ resolved
@@ -44,14 +44,10 @@
 
 # Check that if this is not a tagged build and not master or the stable v0.16.x
 if [ "${TRAVIS_TAG}" = "" ]; then
-<<<<<<< HEAD
-   if [ "${TRAVIS_BRANCH}" != "master" -a "${TRAVIS_BRANCH}" != "v0.16.x" ]; then
-=======
-   if [ "${TRAVIS_BRANCH}" == "master" -o "${TRAVIS_BRANCH}" == "v0.16.x" ]; then
->>>>>>> f2bdfa9c
+  if [ "${TRAVIS_BRANCH}" != "master" -a "${TRAVIS_BRANCH}" != "v0.16.x" ]; then
     echo Not executing as not building a tag
     exit 0
-   fi  
+  fi  
 fi
 
 # are we building the docs?
